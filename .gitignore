.aptos/
.DS_Store
*/**/.DS_Store
.env
.history/
.idea/
.npm/
.nyc_output/
.vscode/
build/
coverage/
dist/
node_modules/
npm-debug.log
tmp/
examples/typescript/facoin/facoin.json
*.bak

# Vim swap files
*.swp
<<<<<<< HEAD

.env
.env.*
*.tgz
=======
/.fleet
>>>>>>> 00a85ffe
<|MERGE_RESOLUTION|>--- conflicted
+++ resolved
@@ -18,11 +18,8 @@
 
 # Vim swap files
 *.swp
-<<<<<<< HEAD
+/.fleet
 
 .env
 .env.*
-*.tgz
-=======
-/.fleet
->>>>>>> 00a85ffe
+*.tgz