--- conflicted
+++ resolved
@@ -10,11 +10,7 @@
     const normalizeTx = await aptos.veiledCoin.normalizeUserBalance({
       tokenAddress: TOKEN_ADDRESS,
       decryptionKey: aliceVeiled,
-<<<<<<< HEAD
-      unnormilizedEncryptedBalance: balances.actual.amountEncrypted!,
-=======
       unnormalizedEncryptedBalance: balances.actual.amountEncrypted!,
->>>>>>> 7af81bfc
       balanceAmount: balances.actual.amount,
 
       sender: alice.accountAddress,
