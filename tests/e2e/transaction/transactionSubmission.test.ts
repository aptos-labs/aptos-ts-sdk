// Copyright © Aptos Foundation
// SPDX-License-Identifier: Apache-2.0

import {
  Account,
  U64,
  Deserializer,
  SigningSchemeInput,
  MultiKey,
  MultiKeyAccount,
  RawTransaction,
  TransactionPayloadEntryFunction,
  Bool,
  MoveString,
  CallArgument,
  MultiEd25519PublicKey,
  Ed25519PrivateKey,
} from "../../../src";
import { MAX_U64_BIG_INT } from "../../../src/bcs/consts";
import { longTestTimeout } from "../../unit/helper";
import { getAptosClient } from "../helper";
import { fundAccounts, multiSignerScriptBytecode, publishTransferPackage, singleSignerScriptBytecode } from "./helper";
import { AccountAuthenticatorNoAccountAuthenticator } from "../../../src/transactions";
import { MultiEd25519Account } from "../../../src/account/MultiEd25519Account";

const { aptos } = getAptosClient();

describe("transaction submission", () => {
  const contractPublisherAccount = Account.generate();
  const singleSignerED25519SenderAccount = Account.generate({ scheme: SigningSchemeInput.Ed25519, legacy: false });
  const legacyED25519SenderAccount = Account.generate();
  const receiverAccounts = [Account.generate(), Account.generate()];
  const singleSignerSecp256k1Account = Account.generate({ scheme: SigningSchemeInput.Secp256k1Ecdsa });
  const secondarySignerAccount = Account.generate();
  const feePayerAccount = Account.generate();
  beforeAll(async () => {
    await fundAccounts(aptos, [
      contractPublisherAccount,
      singleSignerED25519SenderAccount,
      singleSignerSecp256k1Account,
      legacyED25519SenderAccount,
      ...receiverAccounts,
      secondarySignerAccount,
      feePayerAccount,
    ]);
    await publishTransferPackage(aptos, contractPublisherAccount);
  }, longTestTimeout);
  describe("Single Sender ED25519", () => {
    describe("single signer", () => {
      test("with script payload", async () => {
        const transaction = await aptos.transaction.build.simple({
          sender: singleSignerED25519SenderAccount.accountAddress,
          data: {
            bytecode: singleSignerScriptBytecode,
            functionArguments: [new U64(1), receiverAccounts[0].accountAddress],
          },
        });
        const response = await aptos.signAndSubmitTransaction({
          signer: singleSignerED25519SenderAccount,
          transaction,
        });

        await aptos.waitForTransaction({
          transactionHash: response.hash,
        });

        expect(response.signature?.type).toBe("single_sender");
      });
      test("simple batch payload", async () => {
        const transaction = await aptos.transaction.build.scriptComposer({
          sender: singleSignerED25519SenderAccount.accountAddress,
          builder: async (builder) => {
            await builder.addBatchedCalls({
              function: `${contractPublisherAccount.accountAddress}::transfer::transfer`,
              functionArguments: [CallArgument.newSigner(0), 1, receiverAccounts[0].accountAddress],
            });
            return builder;
          },
        });

        const response = await aptos.signAndSubmitTransaction({
          signer: singleSignerED25519SenderAccount,
          transaction,
        });

        await aptos.waitForTransaction({
          transactionHash: response.hash,
        });

        expect(response.signature?.type).toBe("single_sender");
      });
      test("with batch withdraw payload", async () => {
        const transaction = await aptos.transaction.build.scriptComposer({
          sender: singleSignerED25519SenderAccount.accountAddress,
          builder: async (builder) => {
            const coin = await builder.addBatchedCalls({
              function: "0x1::coin::withdraw",
              functionArguments: [CallArgument.newSigner(0), 1],
              typeArguments: ["0x1::aptos_coin::AptosCoin"],
            });

            const fungibleAsset = await builder.addBatchedCalls({
              function: "0x1::coin::coin_to_fungible_asset",
              functionArguments: [coin[0]],
              typeArguments: ["0x1::aptos_coin::AptosCoin"],
            });

            await builder.addBatchedCalls({
              function: "0x1::primary_fungible_store::deposit",
              functionArguments: [singleSignerED25519SenderAccount.accountAddress, fungibleAsset[0]],
            });
            return builder;
          },
        });
        const response = await aptos.signAndSubmitTransaction({
          signer: singleSignerED25519SenderAccount,
          transaction,
        });

        await aptos.waitForTransaction({
          transactionHash: response.hash,
        });

        expect(response.signature?.type).toBe("single_sender");
      });
      test("with entry function payload", async () => {
        const transaction = await aptos.transaction.build.simple({
          sender: singleSignerED25519SenderAccount.accountAddress,
          data: {
            function: `${contractPublisherAccount.accountAddress}::transfer::transfer`,
            functionArguments: [1, receiverAccounts[0].accountAddress],
          },
        });
        const response = await aptos.signAndSubmitTransaction({
          signer: singleSignerED25519SenderAccount,
          transaction,
        });
        await aptos.waitForTransaction({
          transactionHash: response.hash,
        });
        expect(response.signature?.type).toBe("single_sender");
      });
    });
    describe("multi agent", () => {
      test("with script payload", async () => {
        const transaction = await aptos.transaction.build.multiAgent({
          sender: singleSignerED25519SenderAccount.accountAddress,
          secondarySignerAddresses: [secondarySignerAccount.accountAddress],
          data: {
            bytecode: multiSignerScriptBytecode,
            functionArguments: [
              new U64(BigInt(100)),
              new U64(BigInt(200)),
              receiverAccounts[0].accountAddress,
              receiverAccounts[1].accountAddress,
              new U64(BigInt(50)),
            ],
          },
        });

        const senderAuthenticator = aptos.transaction.sign({ signer: singleSignerED25519SenderAccount, transaction });
        const secondarySignerAuthenticator = aptos.transaction.sign({ signer: secondarySignerAccount, transaction });

        const response = await aptos.transaction.submit.multiAgent({
          transaction,
          senderAuthenticator,
          additionalSignersAuthenticators: [secondarySignerAuthenticator],
        });

        await aptos.waitForTransaction({
          transactionHash: response.hash,
        });
        expect(response.signature?.type).toBe("multi_agent_signature");
      });

      test(
        "with entry function payload",
        async () => {
          const transaction = await aptos.transaction.build.multiAgent({
            sender: singleSignerED25519SenderAccount.accountAddress,
            secondarySignerAddresses: [secondarySignerAccount.accountAddress],
            data: {
              function: `${contractPublisherAccount.accountAddress}::transfer::two_by_two`,
              functionArguments: [100, 200, receiverAccounts[0].accountAddress, receiverAccounts[1].accountAddress, 50],
            },
          });

          const senderAuthenticator = aptos.transaction.sign({ signer: singleSignerED25519SenderAccount, transaction });
          const secondarySignerAuthenticator = aptos.transaction.sign({ signer: secondarySignerAccount, transaction });

          const response = await aptos.transaction.submit.multiAgent({
            transaction,
            senderAuthenticator,
            additionalSignersAuthenticators: [secondarySignerAuthenticator],
          });

          await aptos.waitForTransaction({
            transactionHash: response.hash,
          });
          expect(response.signature?.type).toBe("multi_agent_signature");
        },
        longTestTimeout,
      );
    });
    describe("fee payer", () => {
      test("with script payload", async () => {
        const transaction = await aptos.transaction.build.simple({
          sender: singleSignerED25519SenderAccount.accountAddress,
          data: {
            bytecode: singleSignerScriptBytecode,
            functionArguments: [new U64(1), receiverAccounts[0].accountAddress],
          },
          withFeePayer: true,
        });

        const senderAuthenticator = aptos.transaction.sign({ signer: singleSignerED25519SenderAccount, transaction });
        const feePayerSignerAuthenticator = aptos.transaction.signAsFeePayer({
          signer: feePayerAccount,
          transaction,
        });

        const response = await aptos.transaction.submit.simple({
          transaction,
          senderAuthenticator,
          feePayerAuthenticator: feePayerSignerAuthenticator,
        });

        await aptos.waitForTransaction({
          transactionHash: response.hash,
        });
        expect(response.signature?.type).toBe("fee_payer_signature");
      });
      test("with batch payload", async () => {
        const transaction = await aptos.transaction.build.scriptComposer({
          sender: singleSignerED25519SenderAccount.accountAddress,
          builder: async (builder) => {
            const coin = await builder.addBatchedCalls({
              function: "0x1::coin::withdraw",
              functionArguments: [CallArgument.newSigner(0), 1],
              typeArguments: ["0x1::aptos_coin::AptosCoin"],
            });

            const fungibleAsset = await builder.addBatchedCalls({
              function: "0x1::coin::coin_to_fungible_asset",
              functionArguments: [coin[0]],
              typeArguments: ["0x1::aptos_coin::AptosCoin"],
            });

            await builder.addBatchedCalls({
              function: "0x1::primary_fungible_store::deposit",
              functionArguments: [singleSignerED25519SenderAccount.accountAddress, fungibleAsset[0]],
            });
            return builder;
          },
          withFeePayer: true,
        });

        const senderAuthenticator = aptos.transaction.sign({ signer: singleSignerED25519SenderAccount, transaction });
        const feePayerSignerAuthenticator = aptos.transaction.signAsFeePayer({
          signer: feePayerAccount,
          transaction,
        });

        const response = await aptos.transaction.submit.simple({
          transaction,
          senderAuthenticator,
          feePayerAuthenticator: feePayerSignerAuthenticator,
        });

        await aptos.waitForTransaction({
          transactionHash: response.hash,
        });
        expect(response.signature?.type).toBe("fee_payer_signature");
      });
      test("with entry function payload", async () => {
        const transaction = await aptos.transaction.build.simple({
          sender: singleSignerED25519SenderAccount.accountAddress,
          data: {
            function: `${contractPublisherAccount.accountAddress}::transfer::transfer`,
            functionArguments: [1, receiverAccounts[0].accountAddress],
          },
          withFeePayer: true,
        });
        const senderAuthenticator = aptos.transaction.sign({ signer: singleSignerED25519SenderAccount, transaction });
        const feePayerSignerAuthenticator = aptos.transaction.signAsFeePayer({
          signer: feePayerAccount,
          transaction,
        });

        const response = await aptos.transaction.submit.simple({
          transaction,
          senderAuthenticator,
          feePayerAuthenticator: feePayerSignerAuthenticator,
        });

        await aptos.waitForTransaction({
          transactionHash: response.hash,
        });
        expect(response.signature?.type).toBe("fee_payer_signature");
      });
      test("with multi agent transaction", async () => {
        const transaction = await aptos.transaction.build.multiAgent({
          sender: singleSignerED25519SenderAccount.accountAddress,
          secondarySignerAddresses: [secondarySignerAccount.accountAddress],
          data: {
            function: `${contractPublisherAccount.accountAddress}::transfer::two_by_two`,
            functionArguments: [100, 200, receiverAccounts[0].accountAddress, receiverAccounts[1].accountAddress, 50],
          },
          withFeePayer: true,
        });

        const senderAuthenticator = aptos.transaction.sign({ signer: singleSignerED25519SenderAccount, transaction });
        const secondarySignerAuthenticator = aptos.transaction.sign({ signer: secondarySignerAccount, transaction });
        const feePayerSignerAuthenticator = aptos.transaction.signAsFeePayer({
          signer: feePayerAccount,
          transaction,
        });

        const response = await aptos.transaction.submit.multiAgent({
          transaction,
          senderAuthenticator,
          additionalSignersAuthenticators: [secondarySignerAuthenticator],
          feePayerAuthenticator: feePayerSignerAuthenticator,
        });

        await aptos.waitForTransaction({
          transactionHash: response.hash,
        });
        expect(response.signature?.type).toBe("fee_payer_signature");
      });
    });
  });
  describe("Single Sender Secp256k1", () => {
    describe("single signer", () => {
      test("with script payload", async () => {
        const transaction = await aptos.transaction.build.simple({
          sender: singleSignerSecp256k1Account.accountAddress,
          data: {
            bytecode: singleSignerScriptBytecode,
            functionArguments: [new U64(1), receiverAccounts[0].accountAddress],
          },
        });
        const response = await aptos.signAndSubmitTransaction({
          signer: singleSignerSecp256k1Account,
          transaction,
        });
        await aptos.waitForTransaction({
          transactionHash: response.hash,
        });
        expect(response.signature?.type).toBe("single_sender");
      });
      test("with entry function payload", async () => {
        const transaction = await aptos.transaction.build.simple({
          sender: singleSignerSecp256k1Account.accountAddress,
          data: {
            function: `${contractPublisherAccount.accountAddress}::transfer::transfer`,
            functionArguments: [1, receiverAccounts[0].accountAddress],
          },
        });
        const response = await aptos.signAndSubmitTransaction({
          signer: singleSignerSecp256k1Account,
          transaction,
        });
        await aptos.waitForTransaction({
          transactionHash: response.hash,
        });
        expect(response.signature?.type).toBe("single_sender");
      });
    });
    describe("multi agent", () => {
      test("with script payload", async () => {
        const transaction = await aptos.transaction.build.multiAgent({
          sender: singleSignerSecp256k1Account.accountAddress,
          secondarySignerAddresses: [secondarySignerAccount.accountAddress],
          data: {
            bytecode: multiSignerScriptBytecode,
            functionArguments: [
              new U64(BigInt(100)),
              new U64(BigInt(200)),
              receiverAccounts[0].accountAddress,
              receiverAccounts[1].accountAddress,
              new U64(BigInt(50)),
            ],
          },
        });

        const senderAuthenticator = aptos.transaction.sign({ signer: singleSignerSecp256k1Account, transaction });
        const secondarySignerAuthenticator = aptos.transaction.sign({ signer: secondarySignerAccount, transaction });

        const response = await aptos.transaction.submit.multiAgent({
          transaction,
          senderAuthenticator,
          additionalSignersAuthenticators: [secondarySignerAuthenticator],
        });

        await aptos.waitForTransaction({
          transactionHash: response.hash,
        });
        expect(response.signature?.type).toBe("multi_agent_signature");
      });

      test(
        "with entry function payload",
        async () => {
          const transaction = await aptos.transaction.build.multiAgent({
            sender: singleSignerSecp256k1Account.accountAddress,
            secondarySignerAddresses: [secondarySignerAccount.accountAddress],
            data: {
              function: `${contractPublisherAccount.accountAddress}::transfer::two_by_two`,
              functionArguments: [100, 200, receiverAccounts[0].accountAddress, receiverAccounts[1].accountAddress, 50],
            },
          });

          const senderAuthenticator = aptos.transaction.sign({ signer: singleSignerSecp256k1Account, transaction });
          const secondarySignerAuthenticator = aptos.transaction.sign({ signer: secondarySignerAccount, transaction });

          const response = await aptos.transaction.submit.multiAgent({
            transaction,
            senderAuthenticator,
            additionalSignersAuthenticators: [secondarySignerAuthenticator],
          });

          await aptos.waitForTransaction({
            transactionHash: response.hash,
          });
          expect(response.signature?.type).toBe("multi_agent_signature");
        },
        longTestTimeout,
      );
    });
    describe("fee payer", () => {
      test("with script payload", async () => {
        const transaction = await aptos.transaction.build.simple({
          sender: singleSignerSecp256k1Account.accountAddress,
          data: {
            bytecode: singleSignerScriptBytecode,
            functionArguments: [new U64(1), receiverAccounts[0].accountAddress],
          },
          withFeePayer: true,
        });

        const senderAuthenticator = aptos.transaction.sign({ signer: singleSignerSecp256k1Account, transaction });
        const feePayerSignerAuthenticator = aptos.transaction.signAsFeePayer({
          signer: feePayerAccount,
          transaction,
        });

        const response = await aptos.transaction.submit.simple({
          transaction,
          senderAuthenticator,
          feePayerAuthenticator: feePayerSignerAuthenticator,
        });

        await aptos.waitForTransaction({
          transactionHash: response.hash,
        });
        expect(response.signature?.type).toBe("fee_payer_signature");
      });
      test("with entry function payload", async () => {
        const transaction = await aptos.transaction.build.simple({
          sender: singleSignerSecp256k1Account.accountAddress,
          data: {
            function: `${contractPublisherAccount.accountAddress}::transfer::transfer`,
            functionArguments: [1, receiverAccounts[0].accountAddress],
          },
          withFeePayer: true,
        });
        const senderAuthenticator = aptos.transaction.sign({ signer: singleSignerSecp256k1Account, transaction });
        const feePayerSignerAuthenticator = aptos.transaction.signAsFeePayer({
          signer: feePayerAccount,
          transaction,
        });

        const response = await aptos.transaction.submit.simple({
          transaction,
          senderAuthenticator,
          feePayerAuthenticator: feePayerSignerAuthenticator,
        });

        await aptos.waitForTransaction({
          transactionHash: response.hash,
        });
        expect(response.signature?.type).toBe("fee_payer_signature");
      });
      test("with multi agent transaction", async () => {
        const transaction = await aptos.transaction.build.multiAgent({
          sender: singleSignerSecp256k1Account.accountAddress,
          secondarySignerAddresses: [secondarySignerAccount.accountAddress],
          data: {
            function: `${contractPublisherAccount.accountAddress}::transfer::two_by_two`,
            functionArguments: [100, 200, receiverAccounts[0].accountAddress, receiverAccounts[1].accountAddress, 50],
          },
          withFeePayer: true,
        });

        const senderAuthenticator = aptos.transaction.sign({ signer: singleSignerSecp256k1Account, transaction });
        const secondarySignerAuthenticator = aptos.transaction.sign({ signer: secondarySignerAccount, transaction });
        const feePayerSignerAuthenticator = aptos.transaction.signAsFeePayer({
          signer: feePayerAccount,
          transaction,
        });

        const response = await aptos.transaction.submit.multiAgent({
          transaction,
          senderAuthenticator,
          additionalSignersAuthenticators: [secondarySignerAuthenticator],
          feePayerAuthenticator: feePayerSignerAuthenticator,
        });

        await aptos.waitForTransaction({
          transactionHash: response.hash,
        });
        expect(response.signature?.type).toBe("fee_payer_signature");
      });
    });
  });
  describe("Legacy ED25519", () => {
    describe("single signer", () => {
      test("with script payload", async () => {
        const transaction = await aptos.transaction.build.simple({
          sender: legacyED25519SenderAccount.accountAddress,
          data: {
            bytecode: singleSignerScriptBytecode,
            functionArguments: [new U64(1), receiverAccounts[0].accountAddress],
          },
        });
        const response = await aptos.signAndSubmitTransaction({
          signer: legacyED25519SenderAccount,
          transaction,
        });
        await aptos.waitForTransaction({
          transactionHash: response.hash,
        });
        expect(response.signature?.type).toBe("ed25519_signature");
      });
      test("with entry function payload", async () => {
        const transaction = await aptos.transaction.build.simple({
          sender: legacyED25519SenderAccount.accountAddress,
          data: {
            function: `${contractPublisherAccount.accountAddress}::transfer::transfer`,
            functionArguments: [1, receiverAccounts[0].accountAddress],
          },
        });
        const response = await aptos.signAndSubmitTransaction({
          signer: legacyED25519SenderAccount,
          transaction,
        });
        await aptos.waitForTransaction({
          transactionHash: response.hash,
        });
        expect(response.signature?.type).toBe("ed25519_signature");
      });
    });
    describe("multi agent", () => {
      test("with script payload", async () => {
        const transaction = await aptos.transaction.build.multiAgent({
          sender: legacyED25519SenderAccount.accountAddress,
          secondarySignerAddresses: [secondarySignerAccount.accountAddress],
          data: {
            bytecode: multiSignerScriptBytecode,
            functionArguments: [
              new U64(BigInt(100)),
              new U64(BigInt(200)),
              receiverAccounts[0].accountAddress,
              receiverAccounts[1].accountAddress,
              new U64(BigInt(50)),
            ],
          },
        });
        const senderAuthenticator = aptos.transaction.sign({ signer: legacyED25519SenderAccount, transaction });
        const secondarySignerAuthenticator = aptos.transaction.sign({ signer: secondarySignerAccount, transaction });

        const response = await aptos.transaction.submit.multiAgent({
          transaction,
          senderAuthenticator,
          additionalSignersAuthenticators: [secondarySignerAuthenticator],
        });

        await aptos.waitForTransaction({
          transactionHash: response.hash,
        });
        expect(response.signature?.type).toBe("multi_agent_signature");
      });

      test(
        "with entry function payload",
        async () => {
          const transaction = await aptos.transaction.build.multiAgent({
            sender: legacyED25519SenderAccount.accountAddress,
            secondarySignerAddresses: [secondarySignerAccount.accountAddress],
            data: {
              function: `${contractPublisherAccount.accountAddress}::transfer::two_by_two`,
              functionArguments: [100, 200, receiverAccounts[0].accountAddress, receiverAccounts[1].accountAddress, 50],
            },
          });

          const senderAuthenticator = aptos.transaction.sign({ signer: legacyED25519SenderAccount, transaction });
          const secondarySignerAuthenticator = aptos.transaction.sign({ signer: secondarySignerAccount, transaction });

          const response = await aptos.transaction.submit.multiAgent({
            transaction,
            senderAuthenticator,
            additionalSignersAuthenticators: [secondarySignerAuthenticator],
          });

          await aptos.waitForTransaction({
            transactionHash: response.hash,
          });
          expect(response.signature?.type).toBe("multi_agent_signature");
        },
        longTestTimeout,
      );
    });
    describe("fee payer", () => {
      test("with script payload", async () => {
        const transaction = await aptos.transaction.build.simple({
          sender: legacyED25519SenderAccount.accountAddress,
          data: {
            bytecode: singleSignerScriptBytecode,
            functionArguments: [new U64(1), receiverAccounts[0].accountAddress],
          },
          withFeePayer: true,
        });
        const senderAuthenticator = aptos.transaction.sign({ signer: legacyED25519SenderAccount, transaction });
        const feePayerSignerAuthenticator = aptos.transaction.signAsFeePayer({
          signer: feePayerAccount,
          transaction,
        });

        const response = await aptos.transaction.submit.simple({
          transaction,
          senderAuthenticator,
          feePayerAuthenticator: feePayerSignerAuthenticator,
        });

        await aptos.waitForTransaction({
          transactionHash: response.hash,
        });
        expect(response.signature?.type).toBe("fee_payer_signature");
      });
      test("with entry function payload", async () => {
        const transaction = await aptos.transaction.build.simple({
          sender: legacyED25519SenderAccount.accountAddress,
          data: {
            function: `${contractPublisherAccount.accountAddress}::transfer::transfer`,
            functionArguments: [1, receiverAccounts[0].accountAddress],
          },
          withFeePayer: true,
        });
        const senderAuthenticator = aptos.transaction.sign({ signer: legacyED25519SenderAccount, transaction });
        const feePayerSignerAuthenticator = aptos.transaction.signAsFeePayer({
          signer: feePayerAccount,
          transaction,
        });

        const response = await aptos.transaction.submit.simple({
          transaction,
          senderAuthenticator,
          feePayerAuthenticator: feePayerSignerAuthenticator,
        });

        await aptos.waitForTransaction({
          transactionHash: response.hash,
        });
        expect(response.signature?.type).toBe("fee_payer_signature");
      });
      test("with multi agent transaction", async () => {
        const transaction = await aptos.transaction.build.multiAgent({
          sender: legacyED25519SenderAccount.accountAddress,
          secondarySignerAddresses: [secondarySignerAccount.accountAddress],
          data: {
            function: `${contractPublisherAccount.accountAddress}::transfer::two_by_two`,
            functionArguments: [100, 200, receiverAccounts[0].accountAddress, receiverAccounts[1].accountAddress, 50],
          },
          withFeePayer: true,
        });

        const senderAuthenticator = aptos.transaction.sign({ signer: legacyED25519SenderAccount, transaction });
        const secondarySignerAuthenticator = aptos.transaction.sign({ signer: secondarySignerAccount, transaction });
        const feePayerSignerAuthenticator = aptos.transaction.signAsFeePayer({
          signer: feePayerAccount,
          transaction,
        });

        const response = await aptos.transaction.submit.multiAgent({
          transaction,
          senderAuthenticator,
          additionalSignersAuthenticators: [secondarySignerAuthenticator],
          feePayerAuthenticator: feePayerSignerAuthenticator,
        });

        await aptos.waitForTransaction({
          transactionHash: response.hash,
        });
        expect(response.signature?.type).toBe("fee_payer_signature");
      });
    });
  });
  describe("Multi Key", () => {
    test("it submits a multi key transaction", async () => {
      const multiKey = new MultiKey({
        publicKeys: [
          singleSignerED25519SenderAccount.publicKey,
          legacyED25519SenderAccount.publicKey,
          singleSignerSecp256k1Account.publicKey,
        ],
        signaturesRequired: 2,
      });

      const account = new MultiKeyAccount({
        multiKey,
        signers: [singleSignerED25519SenderAccount, singleSignerSecp256k1Account],
      });

      await aptos.fundAccount({ accountAddress: account.accountAddress, amount: 100_000_000 });

      const transaction = await aptos.transaction.build.simple({
        sender: account.accountAddress,
        data: {
          function: `0x${contractPublisherAccount.accountAddress.toStringWithoutPrefix()}::transfer::transfer`,
          functionArguments: [1, receiverAccounts[0].accountAddress],
        },
      });

      const senderAuthenticator = aptos.transaction.sign({ signer: account, transaction });

      const response = await aptos.transaction.submit.simple({ transaction, senderAuthenticator });
      await aptos.waitForTransaction({
        transactionHash: response.hash,
      });
      expect(response.signature?.type).toBe("single_sender");
    });

    test("it submits a multi key transaction with misordered signers", async () => {
      const multiKey = new MultiKey({
        publicKeys: [
          singleSignerED25519SenderAccount.publicKey,
          legacyED25519SenderAccount.publicKey,
          singleSignerSecp256k1Account.publicKey,
        ],
        signaturesRequired: 2,
      });

      const account = new MultiKeyAccount({
        multiKey,
        // the input to signers does not maintain ordering
        signers: [singleSignerSecp256k1Account, singleSignerED25519SenderAccount],
      });

      await aptos.fundAccount({ accountAddress: account.accountAddress, amount: 100_000_000 });

      const transaction = await aptos.transaction.build.simple({
        sender: account.accountAddress,
        data: {
          function: `0x${contractPublisherAccount.accountAddress.toStringWithoutPrefix()}::transfer::transfer`,
          functionArguments: [1, receiverAccounts[0].accountAddress],
        },
      });

      const senderAuthenticator = aptos.transaction.sign({ signer: account, transaction });

      const response = await aptos.transaction.submit.simple({ transaction, senderAuthenticator });
      await aptos.waitForTransaction({
        transactionHash: response.hash,
      });
      expect(response.signature?.type).toBe("single_sender");
    });
    test("constructing a multi key account with insufficient signers fails", async () => {
      const multiKey = new MultiKey({
        publicKeys: [
          singleSignerED25519SenderAccount.publicKey,
          legacyED25519SenderAccount.publicKey,
          singleSignerSecp256k1Account.publicKey,
        ],
        signaturesRequired: 2,
      });
      expect(() => new MultiKeyAccount({ multiKey, signers: [singleSignerED25519SenderAccount] })).toThrow();
    });
  });
<<<<<<< HEAD
  describe("key rotation", () => {
    test("it rotates the key successfully", async () => {
      const account = Account.generate();
      await aptos.fundAccount({ accountAddress: account.accountAddress, amount: 100_000_000 });
      const response = await aptos.rotateAuthKey({
        fromAccount: account,
        toNewPrivateKey: singleSignerED25519SenderAccount.privateKey,
      });
      await aptos.waitForTransaction({
        transactionHash: response.hash,
      });
      const accountInfo = await aptos.account.getAccountInfo({
        accountAddress: account.accountAddress,
      });
      expect(accountInfo.authentication_key).toEqual(singleSignerED25519SenderAccount.publicKey);
    });
    test("it rotates the key to an unverified authentication key and verifies it via submitting a txn", async () => {
      const account = Account.generate();
      await aptos.fundAccount({ accountAddress: account.accountAddress, amount: 100_000_000 });
      const response = await aptos.rotateAuthKeyWithVerificationTransaction({
        fromAccount: account,
        toAccount: singleSignerED25519SenderAccount,
      });
      await aptos.waitForTransaction({
        transactionHash: response.hash,
      });
      const accountInfo = await aptos.account.getAccountInfo({
        accountAddress: account.accountAddress,
      });
      expect(accountInfo.authentication_key).toEqual(singleSignerED25519SenderAccount.publicKey);
    });
    test("it rotates the key to an unverified authentication key", async () => {
      const account = Account.generate();
      await aptos.fundAccount({ accountAddress: account.accountAddress, amount: 100_000_000 });
      const response = await aptos.rotateAuthKeyUnverified({
        fromAccount: account,
        newAuthKey: singleSignerSecp256k1Account.publicKey.authKey(),
      });
      await aptos.waitForTransaction({
        transactionHash: response.hash,
      });
      const accountInfo = await aptos.account.getAccountInfo({
        accountAddress: account.accountAddress,
      });
      expect(accountInfo.authentication_key).toEqual(singleSignerSecp256k1Account.publicKey);
=======

  describe("MultiEd25519", () => {
    const ed25519PrivateKey1 = Ed25519PrivateKey.generate();
    const ed25519PrivateKey2 = Ed25519PrivateKey.generate();
    const ed25519PrivateKey3 = Ed25519PrivateKey.generate();
    const multiKey = new MultiEd25519PublicKey({
      publicKeys: [ed25519PrivateKey1.publicKey(), ed25519PrivateKey2.publicKey(), ed25519PrivateKey3.publicKey()],
      threshold: 2,
    });

    test("it submits a multi ed25519 transaction", async () => {
      const account = new MultiEd25519Account({
        publicKey: multiKey,
        signers: [ed25519PrivateKey1, ed25519PrivateKey3],
      });

      await aptos.fundAccount({ accountAddress: account.accountAddress, amount: 100_000_000 });

      const transaction = await aptos.transaction.build.simple({
        sender: account.accountAddress,
        data: {
          function: `0x${contractPublisherAccount.accountAddress.toStringWithoutPrefix()}::transfer::transfer`,
          functionArguments: [1, receiverAccounts[0].accountAddress],
        },
      });

      const senderAuthenticator = aptos.transaction.sign({ signer: account, transaction });

      const response = await aptos.transaction.submit.simple({ transaction, senderAuthenticator });
      await aptos.waitForTransaction({
        transactionHash: response.hash,
      });
      expect(response.signature?.type).toBe("multi_ed25519_signature");
    });

    test("it submits a multi ed25519 transaction with misordered signers", async () => {
      const account = new MultiEd25519Account({
        publicKey: multiKey,
        // the input to signers does not maintain ordering
        signers: [ed25519PrivateKey3, ed25519PrivateKey1],
      });

      await aptos.fundAccount({ accountAddress: account.accountAddress, amount: 100_000_000 });

      const transaction = await aptos.transaction.build.simple({
        sender: account.accountAddress,
        data: {
          function: `0x${contractPublisherAccount.accountAddress.toStringWithoutPrefix()}::transfer::transfer`,
          functionArguments: [1, receiverAccounts[0].accountAddress],
        },
      });

      const senderAuthenticator = aptos.transaction.sign({ signer: account, transaction });

      const response = await aptos.transaction.submit.simple({ transaction, senderAuthenticator });
      await aptos.waitForTransaction({
        transactionHash: response.hash,
      });
      expect(response.signature?.type).toBe("multi_ed25519_signature");
>>>>>>> e8f771a6
    });
  });
  describe("publish move module", () => {
    const account = Account.generate();
    const metadataBytes =
      // eslint-disable-next-line max-len
      "107472616e73616374696f6e5f746573740100000000000000004035364643333939394442364244363842383430304539323438363839393837413338313439344644413241343631334144373946333630323134353539324545ba011f8b08000000000002ff5d8f3d0ec2300c85779f0265e944032b12030b97a8aaca4d4c1b95fc284e0bc72729a503f2e2a7f7d97e6e02aa09076ac1a1a5c3f5205244c7a892f1ae4bc449c04291b32ae6a9ce25001a4d819c26a70c717d0bc9f33de6052f1fa7160693325c8d2905be4899e538f7b5f25662218f4fec796b958f5467a082484b19b2685c053cf7dac4a2bf98f50bc9c7efc236bbeb2a0742ad233113b7b0baddeeaeb9df6701ff9f15a3131fec1509190201000001087472616e73666572ca021f8b08000000000002ff9552cb4ec33010bcf72bf654a522dc10071790101f12b9f1a6582476e407a142fd77fc48d23826125891627b661fb39e4e32db22184585a6b5e1525406b52124dc34a8e07b07e03eab11686fa4ae1a453b1ca4fa20245ed4928be33629c03b87f6f6d4f21a50187581c60a3083ac4e97cafd0a07c7d570e5cac35ef3b34055cef71a6b29d82f00eda415a61ae3ece343064da109c6f41c431953a8758a4d413988bdd43c2f780893f2ab45035e74a4c07338103270f3ce141d9e6e5323e4d5efdfdcf6a508ec32d17338ae53c6b6fe9c33d2cb741287f01a7e457e87ea8cc5beb3cbb6cb65bd5bc45623f8e50c539b3ccb520edca58dc07d3acd75632358cc6f552e52cfb3c9b993ea5481e75e6381dc89a3db8b85df0443b5e9b7959b14d61c3f3d3ff14bee897fbc9caf3fcd6f43ec54364a9d355e7f00fb8d2dcfd603000000000300000000000000000000000000000000000000000000000000000000000000010e4170746f734672616d65776f726b00000000000000000000000000000000000000000000000000000000000000010b4170746f735374646c696200000000000000000000000000000000000000000000000000000000000000010a4d6f76655374646c696200";
    // eslint-disable-next-line max-len
    const byteCode = `a11ceb0b060000000801000602060a031022043208053a4e0788015208da01400c9a024c000001010102020404010001010508000000000100000302010002060506010002070701010002080901010002090a060100020403040404050403060c03050007060c060c0303050503010b0001080101080102060c03010b0001090002050b00010900030b000108010b000108010b0001080102070b000109000b0001090002070b0001090003087472616e736665720a6170746f735f636f696e04636f696e0a74776f5f62795f74776f04436f696e094170746f73436f696e087769746864726177076465706f736974056d657267650765787472616374${account.accountAddress.toStringWithoutPrefix()}00000000000000000000000000000000000000000000000000000000000000010001040003080b000b0138000c030b020b0338010201010400081a0b000a0238000c070b010a0338000c080d070b0838020d070b020b03160b061738030c090b040b0738010b050b0938010200`;
    beforeAll(async () => {
      await aptos.fundAccount({ accountAddress: account.accountAddress, amount: 100_000_000 });
    });

    test("it generates a publish move module transaction successfully", async () => {
      const transaction = await aptos.publishPackageTransaction({
        account: account.accountAddress,
        // eslint-disable-next-line max-len
        metadataBytes,
        moduleBytecode: [byteCode],
      });
      expect(transaction.rawTransaction instanceof RawTransaction).toBeTruthy();
      const deserializer = new Deserializer(transaction.rawTransaction.bcsToBytes());
      const deserializedTransaction = RawTransaction.deserialize(deserializer);
      expect(deserializedTransaction instanceof RawTransaction).toBeTruthy();
      expect(deserializedTransaction.payload instanceof TransactionPayloadEntryFunction).toBeTruthy();
    });

    test("it submits a publish move module transaction successfully", async () => {
      const transaction = await aptos.publishPackageTransaction({
        account: account.accountAddress,
        // eslint-disable-next-line max-len
        metadataBytes,
        moduleBytecode: [byteCode],
      });
      const response = await aptos.signAndSubmitTransaction({
        signer: account,
        transaction,
      });
      await aptos.waitForTransaction({
        transactionHash: response.hash,
      });
      const accountModules = await aptos.getAccountModules({ accountAddress: account.accountAddress });
      expect(accountModules[0].bytecode).toEqual(`0x${byteCode}`);
    });
  });
  describe("validate fee payer data on transaction submission", () => {
    test("it throws when trying to simluate a fee payer transaction without the feePayerAuthenticator", async () => {
      const transaction = await aptos.transaction.build.simple({
        sender: legacyED25519SenderAccount.accountAddress,
        data: {
          function: `${contractPublisherAccount.accountAddress}::transfer::transfer`,
          functionArguments: [1, receiverAccounts[0].accountAddress],
        },
        withFeePayer: true,
      });
      const senderAuthenticator = aptos.transaction.sign({ signer: legacyED25519SenderAccount, transaction });

      await expect(
        aptos.transaction.submit.simple({
          transaction,
          senderAuthenticator,
        }),
      ).rejects.toThrow();
    });

    test("it throws when trying to simluate a multi agent fee payer transaction without the feePayerPublicKey", async () => {
      const transaction = await aptos.transaction.build.multiAgent({
        sender: legacyED25519SenderAccount.accountAddress,
        secondarySignerAddresses: [secondarySignerAccount.accountAddress],
        data: {
          function: `${contractPublisherAccount.accountAddress}::transfer::transfer`,
          functionArguments: [1, receiverAccounts[0].accountAddress],
        },
        withFeePayer: true,
      });
      const senderAuthenticator = aptos.transaction.sign({ signer: legacyED25519SenderAccount, transaction });
      const secondarySignerAuthenticator = aptos.transaction.sign({ signer: secondarySignerAccount, transaction });

      await expect(
        aptos.transaction.submit.multiAgent({
          transaction,
          senderAuthenticator,
          additionalSignersAuthenticators: [secondarySignerAuthenticator],
        }),
      ).rejects.toThrow();
    });
  });
  describe("sponsor transactions", () => {
    // TODO add local move entry function to support this test
    const createTransaction = async (uncreatedAccount: Account) =>
      aptos.transaction.build.simple({
        sender: uncreatedAccount.accountAddress,
        data: {
          function: "0x4::aptos_token::create_collection",
          functionArguments: [
            // Do not change the order
            new MoveString("args.description"),
            new U64(MAX_U64_BIG_INT),
            new MoveString("args.name"),
            new MoveString("args.uri"),
            new Bool(true),
            new Bool(true),
            new Bool(true),
            new Bool(true),
            new Bool(true),
            new Bool(true),
            new Bool(true),
            new Bool(true),
            new Bool(true),
            new U64(0),
            new U64(1),
          ],
        },
        withFeePayer: true,
      });

    test("submits simple sponsored transaction for an uncreated main signer account", async () => {
      const uncreatedAccount = Account.generate();

      // expect uncreatedAccount has not been created on chain
      await expect(() =>
        aptos.account.getAccountInfo({ accountAddress: uncreatedAccount.accountAddress }),
      ).rejects.toThrow();
      const transaction = await createTransaction(uncreatedAccount);

      const response = await aptos.signAndSubmitTransaction({
        signer: uncreatedAccount,
        feePayer: feePayerAccount,
        transaction,
      });

      await aptos.waitForTransaction({
        transactionHash: response.hash,
      });
      // expect transaction is a sponsored transaction
      expect(response.signature?.type).toBe("fee_payer_signature");

      const uncreatedAccountInfo = await aptos.account.getAccountInfo({
        accountAddress: uncreatedAccount.accountAddress,
      });
      // expect uncreatedAccount' created on chain and sequence number is 1 since there was a transaction
      expect(uncreatedAccountInfo.sequence_number).toEqual("1");
    });

    test("submits simple sponsored transaction by the fee payer", async () => {
      const uncreatedAccount = Account.generate();

      // expect uncreatedAccount has not been created on chain
      await expect(() =>
        aptos.account.getAccountInfo({ accountAddress: uncreatedAccount.accountAddress }),
      ).rejects.toThrow();
      const transaction = await createTransaction(uncreatedAccount);

      const senderAuthenticator = aptos.transaction.sign({ signer: uncreatedAccount, transaction });

      const response = await aptos.signAndSubmitAsFeePayer({
        transaction,
        senderAuthenticator,
        feePayer: feePayerAccount,
      });

      await aptos.waitForTransaction({
        transactionHash: response.hash,
      });
      // expect transaction is a sponsored transaction
      expect(response.signature?.type).toBe("fee_payer_signature");

      const uncreatedAccountInfo = await aptos.account.getAccountInfo({
        accountAddress: uncreatedAccount.accountAddress,
      });
      // expect uncreatedAccount' created on chain and sequence number is 1 since there was a transaction
      expect(uncreatedAccountInfo.sequence_number).toEqual("1");
    });

    test("submits a sponsored transaction by with a fee payer authenticator", async () => {
      const uncreatedAccount = Account.generate();

      // expect uncreatedAccount has not been created on chain
      await expect(() =>
        aptos.account.getAccountInfo({ accountAddress: uncreatedAccount.accountAddress }),
      ).rejects.toThrow();
      const transaction = await createTransaction(uncreatedAccount);

      const feePayerSignerAuthenticator = aptos.transaction.signAsFeePayer({
        signer: feePayerAccount,
        transaction,
      });
      const response = await aptos.signAndSubmitTransaction({
        transaction,
        signer: uncreatedAccount,
        feePayerAuthenticator: feePayerSignerAuthenticator,
      });

      await aptos.waitForTransaction({
        transactionHash: response.hash,
      });
      // expect transaction is a sponsored transaction
      expect(response.signature?.type).toBe("fee_payer_signature");

      const uncreatedAccountInfo = await aptos.account.getAccountInfo({
        accountAddress: uncreatedAccount.accountAddress,
      });
      // expect uncreatedAccount' created on chain and sequence number is 1 since there was a transaction
      expect(uncreatedAccountInfo.sequence_number).toEqual("1");
    });
  });

  describe("transactions with loose types for SDK v1 compatibility", () => {
    it("submits transactions with loose types successfully", async () => {
      const transaction = await aptos.transaction.build.simple({
        sender: singleSignerED25519SenderAccount.accountAddress,
        data: {
          function: `${contractPublisherAccount.accountAddress}::transfer::transfer`,
          functionArguments: ["1", receiverAccounts[0].accountAddress],
        },
      });
      const response = await aptos.signAndSubmitTransaction({
        signer: singleSignerED25519SenderAccount,
        transaction,
      });
      const submittedTransaction = await aptos.waitForTransaction({
        transactionHash: response.hash,
      });

      expect(submittedTransaction.success).toBe(true);
    });
  });

  describe("transactions with no account authenticator", () => {
    test("it fails to submit a transaction when authenticator in not provided", async () => {
      const transaction = await aptos.transaction.build.simple({
        sender: singleSignerED25519SenderAccount.accountAddress,
        data: {
          bytecode: singleSignerScriptBytecode,
          functionArguments: [new U64(1), receiverAccounts[0].accountAddress],
        },
      });
      const authenticator = new AccountAuthenticatorNoAccountAuthenticator();
      try {
        const response = await aptos.transaction.submit.simple({
          transaction,
          senderAuthenticator: authenticator,
        });
        await aptos.waitForTransaction({
          transactionHash: response.hash,
        });
        fail("Expected an error to be thrown");
      } catch (error: any) {
        const errorStr = error.toString();
        expect(errorStr).toContain("Invalid transaction");
        expect(errorStr).toContain("INVALID_SIGNATURE");
        expect(errorStr).toContain("vm_error");
      }
    });
  });
});<|MERGE_RESOLUTION|>--- conflicted
+++ resolved
@@ -777,7 +777,6 @@
       expect(() => new MultiKeyAccount({ multiKey, signers: [singleSignerED25519SenderAccount] })).toThrow();
     });
   });
-<<<<<<< HEAD
   describe("key rotation", () => {
     test("it rotates the key successfully", async () => {
       const account = Account.generate();
@@ -823,8 +822,7 @@
         accountAddress: account.accountAddress,
       });
       expect(accountInfo.authentication_key).toEqual(singleSignerSecp256k1Account.publicKey);
-=======
-
+    });
   describe("MultiEd25519", () => {
     const ed25519PrivateKey1 = Ed25519PrivateKey.generate();
     const ed25519PrivateKey2 = Ed25519PrivateKey.generate();
@@ -883,7 +881,6 @@
         transactionHash: response.hash,
       });
       expect(response.signature?.type).toBe("multi_ed25519_signature");
->>>>>>> e8f771a6
     });
   });
   describe("publish move module", () => {
