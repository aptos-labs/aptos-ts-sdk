{
  "name": "@aptos-labs/ts-sdk",
  "description": "Aptos TypeScript SDK",
  "packageManager": "pnpm@8.15.1",
  "license": "Apache-2.0",
  "engines": {
    "node": ">=20.0.0"
  },
  "bugs": {
    "url": "https://github.com/aptos-labs/aptos-ts-sdk/issues/new/choose"
  },
  "homepage": "https://aptos-labs.github.io/aptos-ts-sdk/",
  "main": "dist/common/index.js",
  "module": "dist/esm/index.mjs",
  "exports": {
    ".": {
      "source": "./src/index.ts",
      "require": {
        "types": "./dist/common/index.d.ts",
        "default": "./dist/common/index.js"
      },
      "import": {
        "types": "./dist/esm/index.d.mts",
        "default": "./dist/esm/index.mjs"
      }
    },
    "./dist/common/cli/index.js": "./dist/common/cli/index.js",
    "./dist/esm/cli/index.mjs": "./dist/esm/cli/index.mjs",
    "./package.json": "./package.json"
  },
  "files": [
    "dist",
    "src"
  ],
  "scripts": {
    "build:clean": "rm -rf dist",
    "build": "pnpm build:clean && tsup",
    "prepublishOnly": "pnpm run build",
    "_fmt": "prettier 'src/**/*.ts' 'tests/**/*.ts' 'examples/**/*.js' 'examples/**/*.ts' '.eslintrc.js'",
    "fmt": "pnpm _fmt --write",
    "lint": "eslint 'src/**/*.ts' 'tests/**/*.ts' 'examples/**/*.ts'",
    "test": "pnpm jest",
    "unit-test": "pnpm jest tests/unit",
    "e2e-test": "pnpm jest tests/e2e",
    "indexer-codegen": "graphql-codegen --config ./src/types/codegen.yaml && pnpm fmt",
    "doc": "scripts/generateDocs.sh",
    "check-version": "scripts/checkVersion.sh",
    "update-version": "scripts/updateVersion.sh && pnpm doc",
    "spec": "pnpm build && pnpm _spec",
    "_spec": "cucumber-js -p default"
  },
  "dependencies": {
    "@aptos-labs/aptos-cli": "^1.0.2",
<<<<<<< HEAD
    "@aptos-labs/aptos-client": "^0.1.1",
    "@distributedlab/aptos-wasm-bindings": "^0.3.13",
=======
    "@aptos-labs/aptos-client": "^1.0.0",
>>>>>>> 5fbe4ac4
    "@noble/curves": "^1.4.0",
    "@noble/hashes": "^1.4.0",
    "@scure/bip32": "^1.4.0",
    "@scure/bip39": "^1.3.0",
<<<<<<< HEAD
    "comlink": "^4.4.2",
=======
    "@aptos-labs/script-composer-pack": "^0.0.9",
>>>>>>> 5fbe4ac4
    "eventemitter3": "^5.0.1",
    "form-data": "^4.0.0",
    "js-base64": "^3.7.7",
    "jwt-decode": "^4.0.0",
    "poseidon-lite": "^0.2.0"
  },
  "devDependencies": {
    "@babel/traverse": "^7.25.7",
    "@cucumber/cucumber": "^11.0.1",
    "@graphql-codegen/cli": "^5.0.2",
    "@graphql-codegen/import-types-preset": "^3.0.0",
    "@graphql-codegen/typescript": "^4.0.9",
    "@graphql-codegen/typescript-graphql-request": "^6.2.0",
    "@graphql-codegen/typescript-operations": "^4.2.3",
    "@types/base-64": "^1.0.2",
    "@types/jest": "^29.5.13",
    "@types/jsonwebtoken": "^9.0.7",
    "@types/node": "^20.16.10",
    "@typescript-eslint/eslint-plugin": "^6.21.0",
    "@typescript-eslint/parser": "^6.21.0",
    "dotenv": "^16.4.5",
    "eslint": "^8.57.1",
    "eslint-config-airbnb-base": "^15.0.0",
    "eslint-config-airbnb-typescript": "^17.1.0",
    "eslint-config-prettier": "^9.1.0",
    "eslint-plugin-import": "^2.31.0",
    "graphql": "^16.9.0",
    "graphql-request": "^6.1.0",
    "jest": "^29.7.0",
    "jsonwebtoken": "^9.0.2",
    "prettier": "^3.3.3",
    "tree-kill": "^1.2.2",
    "ts-jest": "^29.2.5",
    "ts-loader": "^9.5.1",
    "ts-node": "^10.9.2",
    "tsup": "^8.3.0",
    "typedoc": "^0.26.8",
    "typedoc-plugin-missing-exports": "^3.0.0",
    "typescript": "^5.6.2"
  },
  "version": "1.35.0"
}<|MERGE_RESOLUTION|>--- conflicted
+++ resolved
@@ -51,21 +51,14 @@
   },
   "dependencies": {
     "@aptos-labs/aptos-cli": "^1.0.2",
-<<<<<<< HEAD
-    "@aptos-labs/aptos-client": "^0.1.1",
+    "@aptos-labs/aptos-client": "^1.0.0",
     "@distributedlab/aptos-wasm-bindings": "^0.3.13",
-=======
-    "@aptos-labs/aptos-client": "^1.0.0",
->>>>>>> 5fbe4ac4
     "@noble/curves": "^1.4.0",
     "@noble/hashes": "^1.4.0",
     "@scure/bip32": "^1.4.0",
     "@scure/bip39": "^1.3.0",
-<<<<<<< HEAD
+    "@aptos-labs/script-composer-pack": "^0.0.9",
     "comlink": "^4.4.2",
-=======
-    "@aptos-labs/script-composer-pack": "^0.0.9",
->>>>>>> 5fbe4ac4
     "eventemitter3": "^5.0.1",
     "form-data": "^4.0.0",
     "js-base64": "^3.7.7",
