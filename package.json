--- conflicted
+++ resolved
@@ -89,9 +89,5 @@
     "typedoc": "^0.25.4",
     "typescript": "^5.3.3"
   },
-<<<<<<< HEAD
-  "version": "1.10.0-zeta.6"
-=======
-  "version": "1.12.2"
->>>>>>> 26b3e64e
+  "version": "1.12.2-zeta.0"
 }