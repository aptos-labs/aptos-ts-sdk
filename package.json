{
  "name": "@aptos-labs/ts-sdk",
  "description": "Aptos TypeScript SDK",
  "packageManager": "pnpm@8.9.0",
  "license": "Apache-2.0",
  "engines": {
    "node": ">=11.0.0"
  },
  "bugs": {
    "url": "https://github.com/aptos-labs/aptos-ts-sdk/issues/new/choose"
  },
  "homepage": "https://aptos-labs.github.io/aptos-ts-sdk/",
  "main": "dist/common/index.js",
  "module": "dist/esm/index.mjs",
  "exports": {
    ".": {
      "source": "./src/index.ts",
      "require": {
        "types": "./dist/common/index.d.ts",
        "default": "./dist/common/index.js"
      },
      "import": {
        "types": "./dist/esm/index.d.mts",
        "default": "./dist/esm/index.mjs"
      }
    },
    "./dist/common/cli/index.js": "./dist/common/cli/index.js",
    "./dist/esm/cli/index.mjs": "./dist/esm/cli/index.mjs",
    "./package.json": "./package.json"
  },
  "files": [
    "dist",
    "src"
  ],
  "scripts": {
    "build:clean": "rm -rf dist",
    "build": "pnpm build:clean && tsup",
    "prepublishOnly": "pnpm run build",
    "_fmt": "prettier 'src/**/*.ts' 'tests/**/*.ts' 'examples/**/*.js' 'examples/**/*.ts' '.eslintrc.js'",
    "fmt": "pnpm _fmt --write",
    "lint": "eslint 'src/**/*.ts' 'tests/**/*.ts' 'examples/**/*.ts'",
    "test": "pnpm jest",
    "unit-test": "pnpm jest tests/unit",
    "e2e-test": "pnpm jest tests/e2e",
    "indexer-codegen": "graphql-codegen --config ./src/types/codegen.yaml && pnpm fmt",
    "doc": "scripts/generateDocs.sh",
    "check-version": "scripts/checkVersion.sh",
    "update-version": "scripts/updateVersion.sh && pnpm doc",
    "spec": "pnpm build && pnpm _spec",
    "_spec": "cucumber-js -p default"
  },
  "dependencies": {
    "@aptos-labs/aptos-cli": "^1.0.2",
    "@aptos-labs/aptos-client": "^0.1.1",
    "@noble/curves": "^1.4.0",
    "@noble/hashes": "^1.4.0",
    "@scure/bip32": "^1.4.0",
    "@scure/bip39": "^1.3.0",
    "eventemitter3": "^5.0.1",
    "form-data": "^4.0.0",
    "js-base64": "^3.7.7",
    "jwt-decode": "^4.0.0",
    "poseidon-lite": "^0.2.0"
  },
  "devDependencies": {
    "@babel/traverse": "^7.25.7",
    "@cucumber/cucumber": "^11.0.1",
    "@graphql-codegen/cli": "^5.0.2",
    "@graphql-codegen/import-types-preset": "^3.0.0",
    "@graphql-codegen/typescript": "^4.0.9",
    "@graphql-codegen/typescript-graphql-request": "^6.2.0",
    "@graphql-codegen/typescript-operations": "^4.2.3",
    "@types/base-64": "^1.0.2",
    "@types/jest": "^29.5.13",
    "@types/jsonwebtoken": "^9.0.7",
    "@types/node": "^20.16.10",
    "@typescript-eslint/eslint-plugin": "^6.21.0",
    "@typescript-eslint/parser": "^6.21.0",
    "dotenv": "^16.4.5",
    "eslint": "^8.57.1",
    "eslint-config-airbnb-base": "^15.0.0",
    "eslint-config-airbnb-typescript": "^17.1.0",
    "eslint-config-prettier": "^9.1.0",
    "eslint-plugin-import": "^2.31.0",
    "graphql": "^16.9.0",
    "graphql-request": "^6.1.0",
    "jest": "^29.7.0",
    "jsonwebtoken": "^9.0.2",
    "prettier": "^3.3.3",
    "tree-kill": "^1.2.2",
    "ts-jest": "^29.2.5",
    "ts-loader": "^9.5.1",
    "ts-node": "^10.9.2",
    "tsup": "^8.3.0",
    "typedoc": "^0.26.8",
    "typedoc-plugin-missing-exports": "^3.0.0",
    "typescript": "^5.6.2"
  },
<<<<<<< HEAD
  "version": "1.33.0-zeta.0"
=======
  "version": "1.33.1"
>>>>>>> 3c1ca688
}<|MERGE_RESOLUTION|>--- conflicted
+++ resolved
@@ -96,9 +96,5 @@
     "typedoc-plugin-missing-exports": "^3.0.0",
     "typescript": "^5.6.2"
   },
-<<<<<<< HEAD
-  "version": "1.33.0-zeta.0"
-=======
   "version": "1.33.1"
->>>>>>> 3c1ca688
 }