{
  "name": "@aptos-labs/ts-sdk",
  "description": "Aptos TypeScript SDK",
  "packageManager": "pnpm@8.9.0",
  "license": "Apache-2.0",
  "engines": {
    "node": ">=11.0.0"
  },
  "bugs": {
    "url": "https://github.com/aptos-labs/aptos-ts-sdk/issues/new/choose"
  },
  "homepage": "https://aptos-labs.github.io/aptos-ts-sdk/",
  "main": "dist/common/index.js",
  "module": "dist/esm/index.mjs",
  "exports": {
    ".": {
      "source": "./src/index.ts",
      "require": {
        "types": "./dist/common/index.d.ts",
        "default": "./dist/common/index.js"
      },
      "import": {
        "types": "./dist/esm/index.d.mts",
        "default": "./dist/esm/index.mjs"
      }
    },
    "./dist/common/cli/index.js": "./dist/common/cli/index.js",
    "./dist/esm/cli/index.mjs": "./dist/esm/cli/index.mjs",
    "./package.json": "./package.json"
  },
  "files": [
    "dist",
    "src"
  ],
  "scripts": {
    "build:clean": "rm -rf dist",
    "build": "pnpm build:clean && tsup",
    "_fmt": "prettier 'src/**/*.ts' 'tests/**/*.ts' 'examples/**/*.js' 'examples/**/*.ts' '.eslintrc.js'",
    "fmt": "pnpm _fmt --write",
    "lint": "eslint 'src/**/*.ts' 'tests/**/*.ts' 'examples/**/*.ts'",
    "test": "pnpm jest",
    "unit-test": "pnpm jest tests/unit",
    "e2e-test": "pnpm jest tests/e2e",
    "indexer-codegen": "graphql-codegen --config ./src/types/codegen.yaml && pnpm fmt",
    "doc": "scripts/generateDocs.sh",
    "check-version": "scripts/checkVersion.sh",
    "update-version": "scripts/updateVersion.sh && pnpm doc"
  },
  "dependencies": {
    "@aptos-labs/aptos-client": "^0.1.0",
    "@aptos-labs/aptos-cli": "^0.1.2",
    "@noble/curves": "^1.4.0",
    "@noble/hashes": "^1.4.0",
    "@scure/bip32": "^1.4.0",
    "@scure/bip39": "^1.3.0",
    "base-64": "^1.0.0",
    "eventemitter3": "^5.0.1",
    "form-data": "^4.0.0",
    "jose": "^5.1.3",
    "jwt-decode": "^4.0.0",
    "poseidon-lite": "^0.2.0"
  },
  "devDependencies": {
    "@babel/traverse": "^7.23.6",
    "@graphql-codegen/cli": "^5.0.0",
    "@graphql-codegen/import-types-preset": "^3.0.0",
    "@graphql-codegen/typescript": "^4.0.1",
    "@graphql-codegen/typescript-graphql-request": "^6.0.1",
    "@graphql-codegen/typescript-operations": "^4.0.1",
    "@types/base-64": "^1.0.2",
    "@types/jest": "^29.5.11",
    "@types/node": "^20.10.4",
    "@typescript-eslint/eslint-plugin": "^6.14.0",
    "@typescript-eslint/parser": "^6.14.0",
    "dotenv": "^16.3.1",
    "eslint": "^8.55.0",
    "eslint-config-airbnb-base": "^15.0.0",
    "eslint-config-airbnb-typescript": "^17.1.0",
    "eslint-config-prettier": "^9.1.0",
    "eslint-plugin-import": "^2.29.0",
    "graphql": "^16.8.1",
    "graphql-request": "^6.1.0",
    "jest": "^29.7.0",
    "prettier": "^3.1.1",
    "tree-kill": "^1.2.2",
    "ts-jest": "^29.1.1",
    "ts-loader": "^9.5.1",
    "ts-node": "^10.9.2",
    "tsup": "^8.0.1",
    "typedoc": "^0.25.4",
    "typescript": "^5.3.3"
  },
<<<<<<< HEAD
  "version": "1.13.3-zeta.3"
=======
  "version": "1.14.0"
>>>>>>> 7a441fee
}<|MERGE_RESOLUTION|>--- conflicted
+++ resolved
@@ -90,9 +90,5 @@
     "typedoc": "^0.25.4",
     "typescript": "^5.3.3"
   },
-<<<<<<< HEAD
-  "version": "1.13.3-zeta.3"
-=======
-  "version": "1.14.0"
->>>>>>> 7a441fee
+  "version": "1.14.0-zeta.0"
 }