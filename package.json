{
  "name": "@aptos-labs/ts-sdk",
  "description": "Aptos TypeScript SDK",
  "packageManager": "pnpm@8.9.0",
  "license": "Apache-2.0",
  "engines": {
    "node": ">=11.0.0"
  },
  "bugs": {
    "url": "https://github.com/aptos-labs/aptos-ts-sdk/issues/new/choose"
  },
  "homepage": "https://aptos-labs.github.io/aptos-ts-sdk/",
  "main": "dist/common/index.js",
  "module": "dist/esm/index.mjs",
  "exports": {
    ".": {
      "source": "./src/index.ts",
      "require": {
        "types": "./dist/common/index.d.ts",
        "default": "./dist/common/index.js"
      },
      "import": {
        "types": "./dist/esm/index.d.mts",
        "default": "./dist/esm/index.mjs"
      }
    },
    "./dist/common/cli/index.js": "./dist/common/cli/index.js",
    "./dist/esm/cli/index.mjs": "./dist/esm/cli/index.mjs",
    "./package.json": "./package.json"
  },
  "files": [
    "dist",
    "src"
  ],
  "scripts": {
    "build:clean": "rm -rf dist",
    "build": "pnpm build:clean && tsup",
    "_fmt": "prettier 'src/**/*.ts' 'tests/**/*.ts' 'examples/**/*.js' 'examples/**/*.ts' '.eslintrc.js'",
    "fmt": "pnpm _fmt --write",
    "lint": "eslint 'src/**/*.ts' 'tests/**/*.ts' 'examples/**/*.ts'",
    "test": "pnpm jest",
    "unit-test": "pnpm jest tests/unit",
    "e2e-test": "pnpm jest tests/e2e",
    "indexer-codegen": "graphql-codegen --config ./src/types/codegen.yaml && pnpm fmt",
    "doc": "scripts/generateDocs.sh",
    "check-version": "scripts/checkVersion.sh",
    "update-version": "scripts/updateVersion.sh && pnpm doc"
  },
  "dependencies": {
    "@aptos-labs/aptos-client": "^0.1.0",
    "@aptos-labs/aptos-cli": "^0.1.2",
    "@noble/curves": "^1.4.0",
    "@noble/hashes": "^1.4.0",
    "@scure/bip32": "^1.4.0",
    "@scure/bip39": "^1.3.0",
    "base-64": "^1.0.0",
    "eventemitter3": "^5.0.1",
    "form-data": "^4.0.0",
    "jose": "^5.1.3",
    "jwt-decode": "^4.0.0",
    "poseidon-lite": "^0.2.0"
  },
  "devDependencies": {
    "@babel/traverse": "^7.23.6",
    "@graphql-codegen/cli": "^5.0.0",
    "@graphql-codegen/import-types-preset": "^3.0.0",
    "@graphql-codegen/typescript": "^4.0.1",
    "@graphql-codegen/typescript-graphql-request": "^6.0.1",
    "@graphql-codegen/typescript-operations": "^4.0.1",
    "@types/base-64": "^1.0.2",
    "@types/jest": "^29.5.11",
    "@types/node": "^20.10.4",
    "@typescript-eslint/eslint-plugin": "^6.14.0",
    "@typescript-eslint/parser": "^6.14.0",
    "dotenv": "^16.3.1",
    "eslint": "^8.55.0",
    "eslint-config-airbnb-base": "^15.0.0",
    "eslint-config-airbnb-typescript": "^17.1.0",
    "eslint-config-prettier": "^9.1.0",
    "eslint-plugin-import": "^2.29.0",
    "graphql": "^16.8.1",
    "graphql-request": "^6.1.0",
    "jest": "^29.7.0",
    "prettier": "^3.1.1",
    "tree-kill": "^1.2.2",
    "ts-jest": "^29.1.1",
    "ts-loader": "^9.5.1",
    "ts-node": "^10.9.2",
    "tsup": "^8.0.1",
    "typedoc": "^0.25.4",
    "typescript": "^5.3.3"
  },
<<<<<<< HEAD
  "version": "1.13.1-zeta.5"
=======
  "version": "1.13.3"
>>>>>>> b02960c1
}<|MERGE_RESOLUTION|>--- conflicted
+++ resolved
@@ -90,9 +90,5 @@
     "typedoc": "^0.25.4",
     "typescript": "^5.3.3"
   },
-<<<<<<< HEAD
-  "version": "1.13.1-zeta.5"
-=======
-  "version": "1.13.3"
->>>>>>> b02960c1
+  "version": "1.13.3-zeta.0"
 }