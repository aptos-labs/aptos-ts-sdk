--- conflicted
+++ resolved
@@ -27,7 +27,6 @@
 
 Changes to the project are proposed through pull requests. The general pull request workflow is as follows:
 
-<<<<<<< HEAD
 1. If you have added code that should be tested, add unit tests.
 2. If you have changed APIs, update the documentation. Make sure the documentation builds.
 3. Ensure all formatting applies with `pnpm fmt`.
@@ -43,13 +42,6 @@
 2. Install dependencies with `pnpm i`
 3. Build the code using `pnpm build`
 4. Run tests using `pnpm test`
-=======
-- If you have added code that should be tested, add unit tests.
-- If you have changed APIs, update the documentation. Make sure the documentation builds.
-- Ensure all formatting applies with `pnpm fmt`.
-- Ensure all tests and lints pass on each and every commit that is part of your pull request using `pnpm test && pnpm lint`.
-- Submit your pull request.
->>>>>>> 1b947c50
 
 ## Authoring Clean Commits
 
