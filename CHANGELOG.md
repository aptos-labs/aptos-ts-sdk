--- conflicted
+++ resolved
@@ -7,13 +7,10 @@
 - Introduce `AptosObject` API for all Object queries
 - Add `getObjectDataByObjectAddress` API function to fetch an object data by the object address
 - [`Breaking`] `GetAccountOwnedObjectsResponse` type renamed to `GetObjectDataQueryResponse`
-<<<<<<< HEAD
-- [`Fix`] `getAccountCollectionsWithOwnedTokens` no longer uses amount query
-=======
 - Add `getCollectionDataByCreatorAddressAndCollectionName` and `getCollectionDataByCreatorAddress` API queries
 - Add `PaginationArgs` argument to `getCollectionDataByCollectionId` API query
 - Mark `getCollectionData` API query as `@deprecated`
->>>>>>> 128ed20d
+- [`Fix`] `getAccountCollectionsWithOwnedTokens` no longer uses amount query
 
 # 1.19.0 (2024-06-11)
 
