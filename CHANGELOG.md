--- conflicted
+++ resolved
@@ -4,12 +4,10 @@
 
 # Unreleased
 
-<<<<<<< HEAD
 - [`fix`] Allow variable length bitmaps in Multikey accounts, allowing for compatibility between SDKs properly
-=======
+
 # 1.36.0 (2025-03-14)
 
->>>>>>> 0993e51e
 - Upgrade rotateAuthKey API to allow for unverified auth key rotations.
 - Upgrade rotateAuthKey API to support Account types other than Ed25519.
 - Update simulation for MultiKeyAccount to use signatures of the same type as the corresponding public key.
