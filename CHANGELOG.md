--- conflicted
+++ resolved
@@ -3,6 +3,8 @@
 All notable changes to the Aptos TypeScript SDK will be captured in this file. This changelog is written by hand for now. It adheres to the format set out by [Keep a Changelog](https://keepachangelog.com/en/1.0.0/).
 
 # Unreleased
+
+- [`Fix`] `fundAccount` no longer always waits for latest indexer results
 
 # 1.22.2 (2024-06-26)
 
@@ -20,11 +22,7 @@
 
 - Export `core/account` folder and the functions: `createObjectAddress` `createResourceAddress` `createTokenAddress`
 - [`Fix`] Respect pagination arguments on `Events` queries
-<<<<<<< HEAD
-- [`Fix`] `fundAccount` no longer always waits for latest indexer results
-=======
 - Add `createObjectAndPublishPackage`, `upgradeObjectPackage` and `runScript` to cli in ts.
->>>>>>> 1b947c50
 
 # 1.20.0 (2024-06-18)
 
