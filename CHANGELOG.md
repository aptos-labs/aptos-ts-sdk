# Aptos TypeScript SDK Changelog

All notable changes to the Aptos TypeScript SDK will be captured in this file. This changelog is written by hand for now. It adheres to the format set out by [Keep a Changelog](https://keepachangelog.com/en/1.0.0/).

# Unreleased

<<<<<<< HEAD
- node now no longer supports older than v20
- overriding cross spawn for patch
=======
- Add `AccountUtils` class to help with account serialization and deserialization
- Add `SingleKeySigner` interface which adds the ability to get the `AnyPublicKey` from a `SingleKeyAccount`
>>>>>>> 8c9e01b8
- We now throw an error earlier when you try to use the faucet with testnet or mainnet, rather than letting the call happen and then fail later.

# 1.33.1 (2024-11-28)

- Add `gasProfile` function to `Move` class to allow for gas profiling of Aptos Move functions
- `PrivateKey.formatPrivateKey` now supports formatting AIP-80 strings
- Removed strictness warnings for bytes AIP-80 private key parsing formatting.
- Add accidentally deleted `deserializeOptionStr` and mark deprecated to unbreak Wallet Adapter

# 1.33.0 (2024-11-13)

- Allow optional provision of public keys in transaction simulation
- Update the multisig v2 example to demonstrate a new way to pre-check a multisig payload before it is created on-chain

# 1.32.1 (2024-11-11)

- Add support for Firebase issuers in the `updateFederatedKeylessJwkSetTransaction` function
- [`Breaking`] Revert new `scriptComposer` api in transactionSubmission api to allow SDK callers to invoke multiple Move functions inside a same transaction and compose the calls dynamically.

# 1.32.0 (2024-11-08)

- [`Breaking`] Updated `AccountAddress.fromString` and `AccountAddress.from` to only accept SHORT strings that are 60-64 characters long by default (with the exception of special addresses). This can be adjusted using `maxMissingChars` which is set to `4` by default. If you would like to keep the previous behavior, set `maxMissingChars` to `63` for relaxed parsing.
- Add support for AIP-80 compliant private key imports and exports through `toAIP80String`
- Add `PrivateKey` helpers for AIP-80: `PrivateKey.parseHexInput`, `PrivateKey.formatPrivateKey`, and `PrivateKey.AIP80_PREFIXES`.
- Adds explicit error handling Keyless accounts using `KeylessError`. Handles JWK rotations and Verifying Key rotations.
- Includes the address in the `AbstractKeylessAccount` serialization to prevent information loss for key rotated accounts.
- [`Breaking`] Deprecate `serializeOptionStr` and `deserializeOptionStr` in favor of `serializeOption` and `deserializeOption`.
- [`Breaking`] Renames `KeylessConfiguration.verficationKey` to `verificationKey`
- Add a new `scriptComposer` api in transactionSubmission api to allower SDK callers to invoke multiple Move functions inside a same transaction and compose the calls dynamically.

# 1.31.0 (2024-10-24)

- Bump `@aptos-labs/aptos-cli` to `1.0.2`
- Fix the `Move` CLI command to correctly handle the success/error outputs

# 1.30.0 (2024-10-21)

- Add the `isPrimitive` function to `TypeTag`.
- Add `showStdout` optional property to `Move` and `LocalNode` classes to control the output of the CLI commands
- Add support for MultiKey's in transaction simulations
- Adds default implementation for `toString` and `toStringWithoutPrefix` for `Serializable`
- Bump `@aptos-labs/aptos-cli` to `1.0.1`

# 1.29.1 (2024-10-09)

- Fix the `FederatedKeylessAccount` constructor to derive the correct address.

# 1.29.0 (2024-10-04)

- Remove usage of Buffer.from and replace with TextEncoder for greater compatibility
- Switch `getAccountCoinAmount` to use a `view` function for more up to date data
- Add support for federated keyless accounts as defined in AIP-96
- Add a `signAndSubmitAsFeePayer` function to the API to allow for submission by the fee payer.
- Add an optional `feePayerAuthenticator` and `feePayer` parameter to `signAndSubmitTransaction` to support signing and submitting in one line.

# 1.28.0 (2024-09-19)

- Support `Serialized Type` to Script txn. Now can use vector<String> for example.
- Add optional address parameter to MultiKeyAccount constructor.
- Populate `coinType` for `getAccountCoinAmount` if only `faMetadataAddress` is provided.
- [`Fix`] `getModuleEventsByEventType` will also account for EventHandle events.
- [`Hot Fix`] change regex to find object address when using `createObjectAndPublishPackage` move function

# 1.27.1 (2024-08-23)

- [Security Fix] Bump `@aptos-labs/aptos-client` to version 0.1.1

# 1.27.0 (2024-08-15)

- Upgrade `@aptos-labs/aptos-cli` version to `0.2.0`
- Update Indexer GraphQL schema
- Add `convertAmountFromHumanReadableToOnChain` and `convertAmountFromOnChainToHumanReadable` helper methods
- Export `helpers.ts` file
- Add `remaining()` function to deserializer, to tell remaining byte size
- Add BCS spec for testing purposes with Cucumber

# 1.26.0 (2024-07-18)

- Support `extraArguments` optional property on the cli Move commands
- Update `fundWallet` check to be more explicit that `undefined` in `waitForIndexer` defaults to waiting.
- [`Fix`] Fixes transactions simulations using an `AnyPublicKey` with a `KeylessPublicKey`

# 1.25.0 (2024-07-17)

- Change the `stop()` function on `LocalNode` to return a `Promise` so we can wait for the processes to be killed
- Introduce `buildPublishPayload` CLI function to build a publication transaction payload and store it in a JSON output file

# 1.24.0 (2024-07-12)

- Make `fundAccount` to wait for the `fungible_asset_processor` indexer processor
- Removed `instanceof` where input might come from other bundle

# 1.23.0 (2024-07-09)

- Adds a base implementation of verify signature for Keyless Accounts
- [`Fix`] Support migrated coins in coin balance lookup indexer queries
- Add support for BlockEpilogueTransaction
- [`Fix`] Fixes a bug with ANS not returning subdomains with an expiration policy of 1 when the subdomain is expired but the parent domain is not.
- Marked AptosApiError.constructor function as @internal and changed its signature
- AptosApiError.message contains a more descriptive and more detailed error message to ease troubleshooting

# 1.22.2 (2024-06-26)

- Release an updated build to npm due to issues with latest release

# 1.22.1 (2024-06-24)

- Fix unit test of ts sdk.

# 1.22.0 (2024-06-24)

- Bump Aptos CLI version that will auto upgrade Aptos CLI to 0.1.9.

# 1.21.0 (2024-06-21)

- Export `core/account` folder and the functions: `createObjectAddress` `createResourceAddress` `createTokenAddress`
- [`Fix`] Respect pagination arguments on `Events` queries
- Add `createObjectAndPublishPackage`, `upgradeObjectPackage` and `runScript` to cli in ts.

# 1.20.0 (2024-06-18)

- Introduce `AptosObject` API for all Object queries
- Add `getObjectDataByObjectAddress` API function to fetch an object data by the object address
- [`Breaking`] `GetAccountOwnedObjectsResponse` type renamed to `GetObjectDataQueryResponse`
- Add `getCollectionDataByCreatorAddressAndCollectionName` and `getCollectionDataByCreatorAddress` API queries
- Add `PaginationArgs` argument to `getCollectionDataByCollectionId` API query
- Mark `getCollectionData` API query as `@deprecated`
- [`Fix`] `getAccountCollectionsWithOwnedTokens` no longer uses amount query

# 1.19.0 (2024-06-11)

- Add `getFungibleAssetMetadataByCreatorAddress` API function to fetch fungible asset metadata by the creator address
- [`Fix`] Allow for empty array in MoveVector.U8
- [`Fix`] Correctly type MoveOption when empty for some cases
- [`Fix`] Add better error handling for empty string "" when used for a u8-u32 argument input type
- [`Fix`] Always fetch latest git dependency when running move cli.

# 1.18.1 (2024-06-05)

- [`Fix`] Keyless transaction simulation now reports gas correctly
- [`Fix`] Fix cli move commands when multiple `namedAddresses` are given

# 1.18.0 (2024-06-03)

- Adds Keyless Account support
- Add `supply_v2` and `maximum_v2` scheme fields to `getFungibleAssetMetadata` query

# 1.17.0 (2024-05-30)

- TypeTag parsing now support references, uppercase types, and more complete error handling
- Allow simple string inputs as type arguments in move scripts
- [`Fix`] Block APIs will now pull all associated transactions in the block, not just the first `100`

# 1.16.0 (2024-05-22)

- Upgrade `@aptos-labs/aptos-cli` package to version `0.1.8`
- [`Fix`] CLI scripts to be OS compatible with Mac, Linux and Windows
- [`Fix`] Support generating transactions with loose types for SDK V1 backward compatibility

# 1.15.0 (2024-05-21)

- [`Breaking`] Removes private key from the Account class to support MultiKey accounts.
- [`Breaking`] Removes the `sign` function from transactionBuilder.ts. Use `Account.signTransactionWithAuthenticator` instead.
- Refactors the core/accounts folder to the top level
- Separates the signing message functionality out of the transactionSubmission.ts file
- Adds an Account implementation for MultiKey accounts
- Upgrade `@aptos-labs/aptos-cli` package to version `0.1.7`
- Introduce `table` function APIs
- Add `getTableItemsData` and `getTableItemsMetadata` API queries
- Add `decimal` prop back to `current_token_ownerships_v2.current_token_data` response

# 1.14.0 (2024-05-09)

- [`Fix`] fixed `transferFungibleAsset` function
- Run all examples in CI
- Introduce cli `Move` class that holds `move` related commands
- Add common cli commands - `move.init()`, `move.compile()`, `move.test()`, `move.publish()`
- [`Fix`] Fix `generateSigningMessage` to check type explicitly instead of using `instanceOf`
- Remove `randomnet` from the known Network enum

# 1.13.3 (2024-04-30)

- Export `MultiAgentTransaction` class

# 1.13.2 (2024-04-29)

- [`Fix`] Fix `generateSignedTransaction` so that it works with object instances from different bundles
- [`Fix`] Preventing undefined options from overriding fallbacks in `generateRawTransaction`
- Use `@aptos-labs/aptos-cli` as a regular dependency

# 1.13.1 (2024-04-23)

- [`Fix`] Fixes Local ABI to use it locally rather than make an external network call
- Performance improvements to transaction build times

# 1.13.0 (2024-04-19)

- [`Breaking`] Change ed25519 library to be `@noble/curves/ed25519`
- Fix ed25519 signature verification to ensure for canonical signatures to prevent malleability
- Include `x-aptos-typescript-sdk-origin-method` header on server request
- Export `LocalNode` module using the module relative path
- Change the `waitForTransaction` SDK API to try long poll

# 1.12.2 (2024-04-10)

- Revert export `LocalNode` module

# 1.12.1 (2024-04-09)

- Export `LocalNode` module

# 1.12.0 (2024-04-08)

- [`Breaking`] Change `getOwnerAddress` and `getTargetAddress` return type to `AccountAddress`
- Add `message` input type verification on `sign` and `verifySignature` functions and convert it into a correct type if needed
- [`Breaking`] Change `fromString` to `fromHexString` on `Hex` class
- Introduce Serializable `SimpleTransaction` and `MultiAgentTransaction` modules
- [`Breaking`] Change any generate transaction function to return `SimpleTransaction` or `MultiAgentTransaction` instance
- Adds `getUserTransactionHash` which can generate a transaction hash after signing, but before submission
- Add function to create resource address locally

# 1.11.0 (2024-03-26)

- Use indexer API via API Gateway
- Add support to allow setting per-backend (fullnode, indexer, faucet) configuration
- [`Breaking`] `AUTH_TOKEN` client config moved to be under `faucetConfig` property
- Handle `Unauthorized` server error
- Add function to create object address locally
- Add function to create token object address locally
- Add signers to entry function ABI for future signature count checking
- [`Breaking`] Add type-safe view functions with ABI support
- [`Fix`] ANS `getName` and `getDomainSubdomains` now appropriately ignores invalid and expired names

# 1.10.0 (2024-03-11)

- [`Deprecate`] IIFE build support
- Use node API via API Gateway
- [`Fix`] Filter `getCurrentDigitalAssetOwnership` where amount > 0

# 1.9.1 (2024-02-28)

- [`Fix`] Remove decimals field from `CurrentTokenOwnershipFields` gql fragment

# 1.9.0 (2024-02-27)

- Add `getCollectionByCollectionId` API
- Changed `Account` into an abstract class, and defined strongly-typed specializations.

# 1.8.0 (2024-02-24)

- Add `decimals` field to token data queries
- Add support for `validator_transaction` type introduced in 1.10
- Add `getModuleEventsByEventType` API

# 1.7.0 (2024-02-13)

- Add ability to provide ABI to skip ABI fetch, and get roughly 50% performance improvement

# 1.6.0 (2024-02-08)

- Add optional `options` param to `getAccountEventsByCreationNumber` query for paginations and order by
- Add more meaningful API error messages
- Support automated account creation for sponsored transactions
- Add randomnet to known networks

# 1.5.1 (2024-01-24)

- Move eventemitter3 to runtime dependency

# 1.5.0 (2024-01-24)

- Remove request URLs forward slash append
- Add events to `TransactionWorker` module that dapps can listen to
- Introduce `aptos.transaction.batch` namespace to handle batch transactions
- Support `aptos.transaction.batch.forSingleAccount()` to send batch transactions for a single account
- Label `aptos.batchTransactionsForSingleAccount()` as `deprecated` to prefer using `aptos.transaction.batch.forSingleAccount()`

# 1.4.0 (2024-01-08)

- Omit `"build" | "simulate" | "submit"` from `aptos` namespace
- [`Breaking`] Change `sender` property type to `AccountAddressInput` in `transferCoinTransaction()`

# 1.3.0 (2024-01-03)

- [`Breaking`] Capitalize `TransactionPayloadMultiSig` type
- Add support to Array value in digital asset property map
- [`Breaking`] Change `maxGasAmount, gasUnitPrice and expireTimestamp` properties in `InputGenerateTransactionOptions` type to `number` type
- Add `@aptos-labs/aptos-cli` npm package as a dev dependency
- Implement a `LocalNode` module to run a local testnet with in the SDK environment
- Use `LocalNode` module to spin up a local testnet pre running SDK tests
- Update BigInt constants to be hardcoded rather than use Math.pow

# 1.2.0 (2023-12-14)

- Fixed examples to use wait on indexer rather than sleep
- Fixed `waitOnIndexer` to wait on correct tables / remove duplicate or unnecessary waits on indexer
- [`Breaking`] Changed output of `getIndexerLastSuccessVersion` to `bigint` from `number`
- Update dependencies in the Typescript SDK to keep up with latest changes
- Updated @aptos-labs/aptos-client dependency
- [`Breaking`] Hex string inputs to `vector<u8>` entry function arguments will now be interpreted as a string instead of hex
- String inputs to `vector<u8>` entry function arguments will now be interpreted as UTF-8 bytes
- ArrayBuffer is now a possible input for `vector<u8>` entry function arguments

## 1.1.0 (2023-12-11)

- Add release automation, so version updates can be made with simply `pnpm update-version`
- Rename custom request header to `aptos-typescript-sdk`
- [`Breaking`] Rename `token` to `digitalAsset` and add digital asset built in transaction generation functions
- [`Breaking`] change transaction submission builder flow namespace to be under a `transaction` namespace
- [`Breaking`] Rename `SingleSignerTransaction` type to `SimpleTransaction`

## 1.0.0 (2023-12-04)

Release Stable version `1.0.0`

## 0.0.8 (2023-11-29)

- Respect `API_KEY` option in `clientConfig` when making indexer and/or fullnode queries
- [`Added`] Added `waitForIndexer` function to wait for indexer to sync up with full node. All indexer query functions now accepts a new optional param `minimumLedgerVersion` to wait for indexer to sync up with the target processor.
- Add `getSigningMessage` to allow users to sign transactions with external signers and other use cases
- [`Breaking`] Changes ANS date usage to consistently use epoch timestamps represented in milliseconds.
  - `getExpiration`: Previously returned seconds, now returns milliseconds
  - `registerName`: Argument `expiration.expirationDate` was previously a `Date` object, now it is an epoch timestamp represented in milliseconds
  - All query functions return epoch milliseconds instead of ISO date strings.
- [`Breaking`] Flatten options for all functions to be a single level
- Cleanup internal usage of casting
- Export `AnyPublicKey` and `AnySignature` types
- Add `transferFungibleAsset` function to easily generate a transaction to transfer a fungible asset from sender's primary store to recipient's primary store
- [`Breaking`] `AccountAddress.fromRelaxed` is now `AccountAddress.from`, and a new `AccountAddress.fromStrict` has the old functionality.
- Implement transaction management worker layer to manage transaction submission for a single account with a high throughput
- [`Fixed`] Allow for Uint8Array to be passed as a `vector<u8>` argument on entry functions
- [`Fixed`] Allow for raw vectors to be passed as arguments with encoded types within them for Remote ABI on entry functions e.g. [AccountAddress]

## 0.0.7 (2023-11-16)

- Adds additional ANS APIs

  - Transactions
    - setPrimaryName
    - setTargetAddress
    - registerName
    - renew_domain
  - Queries
    - getPrimaryName
    - getOwnerAddress
    - getExpiration
    - getTargetAddress
    - getName
    - getAccountNames
    - getAccountDomains
    - getAccountSubdomains
    - getDomainSubdomains

- [`Breaking`] Refactor transaction builder flow
  - Each builder step is under a dedicated namespace - `aptos.build.transaction`, `aptos.sign.transaction`, `aptos.submit.transaction`
  - Supports and implements 2 types of transactions - single signer as `aptos.*.transaction` and multi agent as `aptos.*.multiAgentTransaction`
  - A boolean `withFeePayer` argument can be passed to any transaction `build` function to make it a Sponsor transaction
  - Different functions `aptos.sign.transaction` to sign a transaction as a single signer and `aptos.sign.transactionAsFeePayer`to sign a transaction as a sponsor
  - Return `InputSingleSignerTransaction` type changed to `SingleSignerTransaction` type
  - Return `InputMultiAgentTransaction` type changed to `MultiAgentTransaction` type

## 0.0.6 (2023-11-14)

- [`Breaking`] Changed `ViewRequestData` to `InputViewRequestData`
- Respect max gas amount value when generating a transaction
- Added a clearer error message for when the typeTagParser encounters a possible generic TypeTag but generics are disallowed
- Update all dependencies to the latest version
- Added ability for providing own output types for view functions

## 0.0.5 (2023-11-09)

- [`Breaking`] Update and changed the flow of Fee payer transaction to be "Optional Fee Payer". A fee payer is now required to sign the transaction `asFeePayer`
- `getAccountEventsByEventType` query uses new `indexed_type` indexed field to avoid rate limit
- [`Breaking`] Rename `TOKEN` to `AUTH_TOKEN` for better visibility
- Set the `AUTH_TOKEN` only for faucet queries

## 0.0.4 (2023-11-03)

- [`Breaking`] Changed all instances of `AccountAddress.fromHexInput` to `AccountAddress.from` to accept AccountAddress as well
- [`Fixed`] Fixed a bug where an entry function with only signers would fail due to type tag parsing
- [`Fixed`] REST API errors now properly give error messages in JSON rather than just `BadRequest`
- All address inputs now also accept AccountAddress
- Support derive account from private key `Account.fromPrivateKey()`
- Derive account from derivation path secp256k1 support
- Default Account generation to Legacy Ed25519
- Remove unnecessary pre-emptive serialization of the field `rawTransaction: Uint8Array` by replacing it with the unserialized `rawTransaction: RawTransaction` class
- ANS (Aptos Names Service) SDK initial support for creation and lookup of names
- Initial Auth key rotation support

## 0.0.3 (2023-10-31)

- Remove MoveObject in favor of AccountAddress, use AccountAddress for Object inputs
- Use revamped parseTypeTag function instead of StructTag.fromString()
- Allow use of generics in parseTypeTag
- Rename publishModuleTransaction to publishPackageTransaction and fix functionality accordingly
- Added toString() for type tags, and reference placeholder type
- Add ability to generate transactions with known ABI and remote ABI
- Fix verify signature logic
- Implement `MultiKey` support for multi authentication key

## 0.0.2 (2023-10-25)

- Build package before publishing\
- Add `AccountAddress.ZERO` to support the frequent future use of an optional fee payer address

## 0.0.1 (2023-10-25)

- [`Breaking`] Changed all instances of `arguments` to `functionArguments` to avoid the reserved keyword in `strict` mode.
- Support publish move module API function
- Fix client config not being added to the request
- Support to config a custom client instance
- Changed all Regex based inputs requiring a `0x` to be optional. This is to allow for easier copy/pasting of addresses and keys.
- Change GetAccountResource to take in a generic output type that matches the struct
- Add support for Single Sender

## 0.0.0 (2023-10-18)

- Fetch data from chain
- Fund account with APT coins
- Proper formatting and parsing of account addresses as defined by [AIP-40](https://github.com/aptos-foundation/AIPs/blob/main/aips/aip-40.md)
- Submit transactions
  - Single signer
  - Fee payer
  - Multi agent
  - With payloads
    - Entry function
    - Script
    - Multisig
- Simulate a transaction
  - Single signer
  - Fee payer
  - Multi agent
- Built in transaction generation
  - Transfer coins
  - Mint collection
  - Mint nft
- Keys management
  - ED25519
  - Secp256k1 - to go in next devnet release
  - Generate new keys
  - Derive from existing private key
  - Derive from mnemonics path
  - Derive from private key and address (for account that has it's key rotated)
  - Sign
  - Verify signature
- BCS support
  - Move sub-classes to easily serialize and deserialize Move types
  - Unified Argument class for entry function and script payload argument types
  - Full nested serialization/deserialization support
- Examples (both typescript and javascript)
  - Simple transfer transaction example
  - Transfer transaction example using built in transferCoinTransaction
  - Fee payer (aka sponsored) transaction example
  - Multi agent transaction example
  - Mint collection and nft
- Local custom types (instead of generating types)
- In depths type checking on compile time
  - Typescript can infer the return type based on the argument being passed into `generateTransaction` function (singlesigner,multiagent,feepayer)
  - Support for orderBy keys type checking for indexer queries<|MERGE_RESOLUTION|>--- conflicted
+++ resolved
@@ -4,13 +4,10 @@
 
 # Unreleased
 
-<<<<<<< HEAD
 - node now no longer supports older than v20
 - overriding cross spawn for patch
-=======
 - Add `AccountUtils` class to help with account serialization and deserialization
 - Add `SingleKeySigner` interface which adds the ability to get the `AnyPublicKey` from a `SingleKeyAccount`
->>>>>>> 8c9e01b8
 - We now throw an error earlier when you try to use the faucet with testnet or mainnet, rather than letting the call happen and then fail later.
 
 # 1.33.1 (2024-11-28)
