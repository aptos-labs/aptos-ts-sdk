# Aptos TypeScript SDK Changelog

All notable changes to the Aptos TypeScript SDK will be captured in this file. This changelog is written by hand for now. It adheres to the format set out by [Keep a Changelog](https://keepachangelog.com/en/1.0.0/).

# Unreleased

<<<<<<< HEAD
- [`Fix`] Allow for empty array in MoveVector.U8
- [`Fix`] Correctly type MoveOption when empty for some cases
- [`Fix`] Add better error handling for empty string "" when used for a u8-u32 argument input type
=======
- Add `getFungibleAssetMetadataByCreatorAddress` API function to fetch fungible asset metadata by the creator address
>>>>>>> cd4c5b44

# 1.18.1 (2024-06-05)

- [`Fix`] Keyless transaction simulation now reports gas correctly
- [`Fix`] Fix cli move commands when multiple `namedAddresses` are given

# 1.18.0 (2024-06-03)

- Adds Keyless Account support
- Add `supply_v2` and `maximum_v2` scheme fields to `getFungibleAssetMetadata` query

# 1.17.0 (2024-05-30)

- TypeTag parsing now support references, uppercase types, and more complete error handling
- Allow simple string inputs as type arguments in move scripts
- [`Fix`] Block APIs will now pull all associated transactions in the block, not just the first `100`

# 1.16.0 (2024-05-22)

- Upgrade `@aptos-labs/aptos-cli` package to version `0.1.8`
- [`Fix`] CLI scripts to be OS compatible with Mac, Linux and Windows
- [`Fix`] Support generating transactions with loose types for SDK V1 backward compatibility

# 1.15.0 (2024-05-21)

- [`Breaking`] Removes private key from the Account class to support MultiKey accounts.
- [`Breaking`] Removes the `sign` function from transactionBuilder.ts. Use `Account.signTransactionWithAuthenticator` instead.
- Refactors the core/accounts folder to the top level
- Separates the signing message functionality out of the transactionSubmission.ts file
- Adds an Account implementation for MultiKey accounts
- Upgrade `@aptos-labs/aptos-cli` package to version `0.1.7`
- Introduce `table` function APIs
- Add `getTableItemsData` and `getTableItemsMetadata` API queries
- Add `decimal` prop back to `current_token_ownerships_v2.current_token_data` response

# 1.14.0 (2024-05-09)

- [`Fix`] fixed `trasnferFungibleAsset` function
- Run all examples in CI
- Introcude cli `Move` class that holds `move` related commands
- Add common cli commands - `move.init()`, `move.compile()`, `move.test()`, `move.publish()`
- [`Fix`] Fix `generateSigningMessage` to check type explicitly instead of using `intanceOf`
- Remove `randomnet` from the known Network enum

# 1.13.3 (2024-04-30)

- Export `MultiAgentTransaction` class

# 1.13.2 (2024-04-29)

- [`Fix`] Fix `generateSignedTransaction` so that it works with object instances from different bundles
- [`Fix`] Preventing undefined options from overriding fallbacks in `generateRawTransaction`
- Use `@aptos-labs/aptos-cli` as a regular dependency

# 1.13.1 (2024-04-23)

- [`Fix`] Fixes Local ABI to use it locally rather than make an external network call
- Performance improvements to transaction build times

# 1.13.0 (2024-04-19)

- [`Breaking`] Change ed25519 library to be `@noble/curves/ed25519`
- Fix ed25519 signature verification to ensure for canonical signatures to prevent malleability
- Include `x-aptos-typescript-sdk-origin-method` header on server request
- Export `LocalNode` module using the module relative path
- Change the `waitForTransaction` SDK API to try long poll

# 1.12.2 (2024-04-10)

- Revert export `LocalNode` module

# 1.12.1 (2024-04-09)

- Export `LocalNode` module

# 1.12.0 (2024-04-08)

- [`Breaking`] Change `getOwnerAddress` and `getTargetAddress` return type to `AccountAddress`
- Add `message` input type verification on `sign` and `verifySignature` functions and convert it into a correct type if needed
- [`Breaking`] Change `fromString` to `fromHexString` on `Hex` class
- Introduce Serializable `SimpleTransaction` and `MultiAgentTransaction` modules
- [`Breaking`] Change any generate transaction function to return `SimpleTransaction` or `MultiAgentTransaction` instance
- Adds `getUserTransactionHash` which can generate a transaction hash after signing, but before submission
- Add function to create resource address locally

# 1.11.0 (2024-03-26)

- Use indexer API via API Gateway
- Add support to allow setting per-backend (fullnode, indexer, faucet) configuration
- [`Breaking`] `AUTH_TOKEN` client config moved to be under `faucetConfig` property
- Handle `Unauthorized` server error
- Add function to create object address locally
- Add function to create token object address locally
- Add signers to entry function ABI for future signature count checking
- [`Breaking`] Add type-safe view functions with ABI support
- [`Fix`] ANS `getName` and `getDomainSubdomains` now appropriately ignores invalid and expired names

# 1.10.0 (2024-03-11)

- [`Deprecate`] IIFE build support
- Use node API via API Gateway
- [`Fix`] Filter `getCurrentDigitalAssetOwnership` where amount > 0

# 1.9.1 (2024-02-28)

- [`Fix`] Remove decimals field from `CurrentTokenOwnershipFields` gql fragement

# 1.9.0 (2024-02-27)

- Add `getCollectionByCollectionId` API
- Changed `Account` into an abstract class, and defined strongly-typed specializations.

# 1.8.0 (2024-02-24)

- Add `decimals` field to token data queries
- Add support for `validator_transaction` type introduced in 1.10
- Add `getModuleEventsByEventType` API

# 1.7.0 (2024-02-13)

- Add ability to provide ABI to skip ABI fetch, and get roughly 50% performance improvement

# 1.6.0 (2024-02-08)

- Add optional `options` param to `getAccountEventsByCreationNumber` query for paginations and order by
- Add more meaningful API error messages
- Support automated account creation for sponsored transactions
- Add randomnet to known networks

# 1.5.1 (2024-01-24)

- Move eventemitter3 to runtime dependency

# 1.5.0 (2024-01-24)

- Remove request URLs forward slash append
- Add events to `TransactionWorker` module that dapps can listen to
- Introduce `aptos.transaction.batch` namespace to handle batch transactions
- Support `aptos.transaction.batch.forSingleAccount()` to send batch transactions for a single account
- Label `aptos.batchTransactionsForSingleAccount()` as `deprecated` to prefer using `aptos.transaction.batch.forSingleAccount()`

# 1.4.0 (2024-01-08)

- Omit `"build" | "simulate" | "submit"` from `aptos` namespace
- [`Breaking`] Change `sender` property type to `AccountAddressInput` in `transferCoinTransaction()`

# 1.3.0 (2024-01-03)

- [`Breaking`] Capitalize `TransactionPayloadMultiSig` type
- Add support to Array value in digital asset property map
- [`Breaking`] Change `maxGasAmount, gasUnitPrice and expireTimestamp` properties in `InputGenerateTransactionOptions` type to `number` type
- Add `@aptos-labs/aptos-cli` npm package as a dev dependency
- Implement a `LocalNode` module to run a local testnet with in the SDK environment
- Use `LocalNode` module to spin up a local testnet pre running SDK tests
- Update BigInt constants to be hardcoded rather than use Math.pow

# 1.2.0 (2023-12-14)

- Fixed examples to use wait on indexer rather than sleep
- Fixed `waitOnIndexer` to wait on correct tables / remove duplicate or unnecessary waits on indexer
- [`Breaking`] Changed output of `getIndexerLastSuccessVersion` to `bigint` from `number`
- Update dependencies in the Typescript SDK to keep up with latest changes
- Updated @aptos-labs/aptos-client dependency
- [`Breaking`] Hex string inputs to `vector<u8>` entry function arguments will now be interpreted as a string instead of hex
- String inputs to `vector<u8>` entry function arguments will now be interpeted as UTF-8 bytes
- ArrayBuffer is now a possible input for `vector<u8>` entry function arguments

## 1.1.0 (2023-12-11)

- Add release automation, so version updates can be made with simply `pnpm update-version`
- Rename custom request header to `aptos-typescript-sdk`
- [`Breaking`] Rename `token` to `digitalAsset` and add digital asset built in transaction generation functions
- [`Breaking`] change transaction submission builder flow namespace to be under a `transaction` namespace
- [`Breaking`] Rename `SingleSignerTransaction` type to `SimpleTransaction`

## 1.0.0 (2023-12-04)

Release Stable version `1.0.0`

## 0.0.8 (2023-11-29)

- Respect `API_KEY` option in `clientConfig` when making indexer and/or fullnode queries
- [`Added`] Added `waitForIndexer` function to wait for indexer to sync up with full node. All indexer query functions now accepts a new optional param `minimumLedgerVersion` to wait for indexer to sync up with the target processor.
- Add `getSigningMessage` to allow users to sign transactions with external signers and other use cases
- [`Breaking`] Changes ANS date usage to consistently use epoch timestamps represented in milliseconds.
  - `getExpiration`: Previously returned seconds, now returns milliseconds
  - `registerName`: Argument `expiration.expirationDate` was previously a `Date` object, now it is an epoch timestamp represented in milliseconds
  - All query functions return epoch milliseconds instead of ISO date strings.
- [`Breaking`] Flatten options for all functions to be a single level
- Cleanup internal usage of casting
- Export `AnyPublicKey` and `AnySignature` types
- Add `transferFungibleAsset` function to easily generate a transaction to transfer a fungible asset from sender's primary store to recipient's primary store
- [`Breaking`] `AccountAddress.fromRelaxed` is now `AccountAddress.from`, and a new `AccountAddress.fromStrict` has the old functionality.
- Implement transaction management worker layer to manage transaction submission for a single account with a high throughput
- [`Fixed`] Allow for Uint8Array to be passed as a `vector<u8>` argument on entry functions
- [`Fixed`] Allow for raw vectors to be passed as arguments with encoded types within them for Remote ABI on entry functions e.g. [AccountAddress]

## 0.0.7 (2023-11-16)

- Adds additional ANS APIs

  - Transactions
    - setPrimaryName
    - setTargetAddress
    - registerName
    - renew_domain
  - Queries
    - getPrimaryName
    - getOwnerAddress
    - getExpiration
    - getTargetAddress
    - getName
    - getAccountNames
    - getAccountDomains
    - getAccountSubdomains
    - getDomainSubdomains

- [`Breaking`] Refactor transaction builder flow
  - Each builder step is under a dedicated namespace - `aptos.build.transaction`, `aptos.sign.transaction`, `aptos.submit.transaction`
  - Supports and implements 2 types of transactions - single signer as `aptos.*.transaction` and multi agent as `aptos.*.multiAgentTransaction`
  - A boolean `withFeePayer` argument can be passed to any transaction `build` function to make it a Sponsor transaction
  - Different functions `aptos.sign.transaction` to sign a transaction as a single signer and `aptos.sign.transactionAsFeePayer`to sign a transaction as a sponsor
  - Return `InputSingleSignerTransaction` type changed to `SingleSignerTransaction` type
  - Return `InputMultiAgentTransaction` type changed to `MultiAgentTransaction` type

## 0.0.6 (2023-11-14)

- [`Breaking`] Changed `ViewRequestData` to `InputViewRequestData`
- Respect max gas amount value when generating a transaction
- Added a clearer error message for when the typeTagParser encounters a possible generic TypeTag but generics are disallowed
- Update all dependencies to the latest version
- Added ability for providing own output types for view functions

## 0.0.5 (2023-11-09)

- [`Breaking`] Update and changed the flow of Fee payer transaction to be "Optional Fee Payer". A fee payer is now required to sign the transaction `asFeePayer`
- `getAccountEventsByEventType` query uses new `indexed_type` indexed field to avoid rate limit
- [`Breaking`] Rename `TOKEN` to `AUTH_TOKEN` for better visibility
- Set the `AUTH_TOKEN` only for faucet queries

## 0.0.4 (2023-11-03)

- [`Breaking`] Changed all instances of `AccountAddress.fromHexInput` to `AccountAddress.from` to accept AccountAddress as well
- [`Fixed`] Fixed a bug where an entry function with only signers would fail due to type tag parsing
- [`Fixed`] REST API errors now properly give error messages in JSON rather than just `BadRequest`
- All address inputs now also accept AccountAddress
- Support derive account from private key `Account.fromPrivateKey()`
- Derive account from derivation path secp256k1 support
- Default Account generation to Legacy Ed25519
- Remove unnecessary pre-emptive serialization of the field `rawTransaction: Uint8Array` by replacing it with the unserialized `rawTransaction: RawTransaction` class
- ANS (Aptos Names Service) SDK initial support for creation and lookup of names
- Initial Auth key rotation support

## 0.0.3 (2023-10-31)

- Remove MoveObject in favor of AccountAddress, use AccountAddress for Object inputs
- Use revamped parseTypeTag function instead of StructTag.fromString()
- Allow use of generics in parseTypeTag
- Rename publishModuleTransaction to publishPackageTransaction and fix functionality accordingly
- Added toString() for type tags, and reference placeholder type
- Add ability to generate transactions with known ABI and remote ABI
- Fix verify signature logic
- Implement `MultiKey` support for multi authentication key

## 0.0.2 (2023-10-25)

- Build package before publishing\
- Add `AccountAddress.ZERO` to support the frequent future use of an optional fee payer address

## 0.0.1 (2023-10-25)

- [`Breaking`] Changed all instances of `arguments` to `functionArguments` to avoid the reserved keyword in `strict` mode.
- Support publish move module API function
- Fix client config not being added to the request
- Support to config a custom client instance
- Changed all Regex based inputs requiring a `0x` to be optional. This is to allow for easier copy/pasting of addresses and keys.
- Change GetAccountResource to take in a generic output type that matches the struct
- Add support for Single Sender

## 0.0.0 (2023-10-18)

- Fetch data from chain
- Fund account with APT coins
- Proper formatting and parsing of account addresses as defined by [AIP-40](https://github.com/aptos-foundation/AIPs/blob/main/aips/aip-40.md)
- Submit transactions
  - Single signer
  - Fee payer
  - Multi agent
  - With payloads
    - Entry function
    - Script
    - Multisig
- Simulate a transaction
  - Single signer
  - Fee payer
  - Multi agent
- Built in transaction generation
  - Transfer coins
  - Mint collection
  - Mint nft
- Keys management
  - ED25519
  - Secp256k1 - to go in next devnet release
  - Generate new keys
  - Derive from existing private key
  - Derive from mnemonics path
  - Derive from private key and address (for account that has it's key rotated)
  - Sign
  - Verify signature
- BCS support
  - Move sub-classes to easily serialize and deserialize Move types
  - Unified Argument class for entry function and script payload argument types
  - Full nested serialization/deserialization support
- Examples (both typescript and javascript)
  - Simple transfer transaction example
  - Transfer transaction example using built in transferCoinTransaction
  - Fee payer (aka sponsored) transaction example
  - Multi agent transaction example
  - Mint collection and nft
- Local custom types (instead of generating types)
- In depths type checking on compile time
  - Typescript can infer the return type based on the argument being passed into `generateTransaction` function (singlesigner,multiagent,feepayer)
  - Support for orderBy keys type checking for indexer queries<|MERGE_RESOLUTION|>--- conflicted
+++ resolved
@@ -4,13 +4,10 @@
 
 # Unreleased
 
-<<<<<<< HEAD
+- Add `getFungibleAssetMetadataByCreatorAddress` API function to fetch fungible asset metadata by the creator address
 - [`Fix`] Allow for empty array in MoveVector.U8
 - [`Fix`] Correctly type MoveOption when empty for some cases
 - [`Fix`] Add better error handling for empty string "" when used for a u8-u32 argument input type
-=======
-- Add `getFungibleAssetMetadataByCreatorAddress` API function to fetch fungible asset metadata by the creator address
->>>>>>> cd4c5b44
 
 # 1.18.1 (2024-06-05)
 
