--- conflicted
+++ resolved
@@ -4,11 +4,8 @@
 
 # Unreleased
 
-<<<<<<< HEAD
+- Support `Serialized Type` to Script txn.  Now can use vector<String> for example.
 - Add optional address parameter to MultiKeyAccount constructor
-=======
-- Support `Serialized Type` to Script txn.  Now can use vector<String> for example.
->>>>>>> c8ee3d10
 
 # 1.27.1 (2024-08-23)
 
