--- conflicted
+++ resolved
@@ -4,12 +4,9 @@
 
 ## Unreleased
 
-<<<<<<< HEAD
 - Add a `transferFungibleAssetBetweenStores` function to transfer Fungible Assets between any (primary or secondary) fungible stores.
 - Include an example file `transfer_between_fungible_stores.ts` which uses a new example Move module `secondary_store.move`.
-=======
 - Define the return type for `toUint8Array()` in the `SingleKey.ts` file to not break `tsc` build
->>>>>>> 4cab329e
 
 # 1.38.0 (2025-04-02)
 
