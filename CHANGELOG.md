# Aptos TypeScript SDK Changelog

All notable changes to the Aptos TypeScript SDK will be captured in this file. This changelog is written by hand for now. It adheres to the format set out by [Keep a Changelog](https://keepachangelog.com/en/1.0.0/).

# Unreleased

<<<<<<< HEAD
- [`Fix`] `fundAccount` no longer always waits for latest indexer results
=======
# 1.23.0 (2024-07-09)

- Adds a base implementation of verify signature for Keyless Accounts
>>>>>>> b9aa8e90
- [`Fix`] Support migrated coins in coin balance lookup indexer queries
- Add support for BlockEpilogueTransaction
- [`Fix`] Fixes a bug with ANS not returning subdomains with an expiration policy of 1 when the subdomain is expired but the parent domain is not.
- Marked AptosApiError.constructor function as @internal and changed its signature
- AptosApiError.message contains a more descriptive and more detailed error message to ease troubleshooting

# 1.22.2 (2024-06-26)

- Release an updated build to npm due to issues with latest release

# 1.22.1 (2024-06-24)

- Fix unit test of ts sdk.

# 1.22.0 (2024-06-24)

- Bump Aptos CLI version that will auto upgrade Aptos CLI to 0.1.9.

# 1.21.0 (2024-06-21)

- Export `core/account` folder and the functions: `createObjectAddress` `createResourceAddress` `createTokenAddress`
- [`Fix`] Respect pagination arguments on `Events` queries
- Add `createObjectAndPublishPackage`, `upgradeObjectPackage` and `runScript` to cli in ts.

# 1.20.0 (2024-06-18)

- Introduce `AptosObject` API for all Object queries
- Add `getObjectDataByObjectAddress` API function to fetch an object data by the object address
- [`Breaking`] `GetAccountOwnedObjectsResponse` type renamed to `GetObjectDataQueryResponse`
- Add `getCollectionDataByCreatorAddressAndCollectionName` and `getCollectionDataByCreatorAddress` API queries
- Add `PaginationArgs` argument to `getCollectionDataByCollectionId` API query
- Mark `getCollectionData` API query as `@deprecated`
- [`Fix`] `getAccountCollectionsWithOwnedTokens` no longer uses amount query

# 1.19.0 (2024-06-11)

- Add `getFungibleAssetMetadataByCreatorAddress` API function to fetch fungible asset metadata by the creator address
- [`Fix`] Allow for empty array in MoveVector.U8
- [`Fix`] Correctly type MoveOption when empty for some cases
- [`Fix`] Add better error handling for empty string "" when used for a u8-u32 argument input type
- [`Fix`] Always fetch latest git dependency when running move cli.

# 1.18.1 (2024-06-05)

- [`Fix`] Keyless transaction simulation now reports gas correctly
- [`Fix`] Fix cli move commands when multiple `namedAddresses` are given

# 1.18.0 (2024-06-03)

- Adds Keyless Account support
- Add `supply_v2` and `maximum_v2` scheme fields to `getFungibleAssetMetadata` query

# 1.17.0 (2024-05-30)

- TypeTag parsing now support references, uppercase types, and more complete error handling
- Allow simple string inputs as type arguments in move scripts
- [`Fix`] Block APIs will now pull all associated transactions in the block, not just the first `100`

# 1.16.0 (2024-05-22)

- Upgrade `@aptos-labs/aptos-cli` package to version `0.1.8`
- [`Fix`] CLI scripts to be OS compatible with Mac, Linux and Windows
- [`Fix`] Support generating transactions with loose types for SDK V1 backward compatibility

# 1.15.0 (2024-05-21)

- [`Breaking`] Removes private key from the Account class to support MultiKey accounts.
- [`Breaking`] Removes the `sign` function from transactionBuilder.ts. Use `Account.signTransactionWithAuthenticator` instead.
- Refactors the core/accounts folder to the top level
- Separates the signing message functionality out of the transactionSubmission.ts file
- Adds an Account implementation for MultiKey accounts
- Upgrade `@aptos-labs/aptos-cli` package to version `0.1.7`
- Introduce `table` function APIs
- Add `getTableItemsData` and `getTableItemsMetadata` API queries
- Add `decimal` prop back to `current_token_ownerships_v2.current_token_data` response

# 1.14.0 (2024-05-09)

- [`Fix`] fixed `trasnferFungibleAsset` function
- Run all examples in CI
- Introcude cli `Move` class that holds `move` related commands
- Add common cli commands - `move.init()`, `move.compile()`, `move.test()`, `move.publish()`
- [`Fix`] Fix `generateSigningMessage` to check type explicitly instead of using `intanceOf`
- Remove `randomnet` from the known Network enum

# 1.13.3 (2024-04-30)

- Export `MultiAgentTransaction` class

# 1.13.2 (2024-04-29)

- [`Fix`] Fix `generateSignedTransaction` so that it works with object instances from different bundles
- [`Fix`] Preventing undefined options from overriding fallbacks in `generateRawTransaction`
- Use `@aptos-labs/aptos-cli` as a regular dependency

# 1.13.1 (2024-04-23)

- [`Fix`] Fixes Local ABI to use it locally rather than make an external network call
- Performance improvements to transaction build times

# 1.13.0 (2024-04-19)

- [`Breaking`] Change ed25519 library to be `@noble/curves/ed25519`
- Fix ed25519 signature verification to ensure for canonical signatures to prevent malleability
- Include `x-aptos-typescript-sdk-origin-method` header on server request
- Export `LocalNode` module using the module relative path
- Change the `waitForTransaction` SDK API to try long poll

# 1.12.2 (2024-04-10)

- Revert export `LocalNode` module

# 1.12.1 (2024-04-09)

- Export `LocalNode` module

# 1.12.0 (2024-04-08)

- [`Breaking`] Change `getOwnerAddress` and `getTargetAddress` return type to `AccountAddress`
- Add `message` input type verification on `sign` and `verifySignature` functions and convert it into a correct type if needed
- [`Breaking`] Change `fromString` to `fromHexString` on `Hex` class
- Introduce Serializable `SimpleTransaction` and `MultiAgentTransaction` modules
- [`Breaking`] Change any generate transaction function to return `SimpleTransaction` or `MultiAgentTransaction` instance
- Adds `getUserTransactionHash` which can generate a transaction hash after signing, but before submission
- Add function to create resource address locally

# 1.11.0 (2024-03-26)

- Use indexer API via API Gateway
- Add support to allow setting per-backend (fullnode, indexer, faucet) configuration
- [`Breaking`] `AUTH_TOKEN` client config moved to be under `faucetConfig` property
- Handle `Unauthorized` server error
- Add function to create object address locally
- Add function to create token object address locally
- Add signers to entry function ABI for future signature count checking
- [`Breaking`] Add type-safe view functions with ABI support
- [`Fix`] ANS `getName` and `getDomainSubdomains` now appropriately ignores invalid and expired names

# 1.10.0 (2024-03-11)

- [`Deprecate`] IIFE build support
- Use node API via API Gateway
- [`Fix`] Filter `getCurrentDigitalAssetOwnership` where amount > 0

# 1.9.1 (2024-02-28)

- [`Fix`] Remove decimals field from `CurrentTokenOwnershipFields` gql fragement

# 1.9.0 (2024-02-27)

- Add `getCollectionByCollectionId` API
- Changed `Account` into an abstract class, and defined strongly-typed specializations.

# 1.8.0 (2024-02-24)

- Add `decimals` field to token data queries
- Add support for `validator_transaction` type introduced in 1.10
- Add `getModuleEventsByEventType` API

# 1.7.0 (2024-02-13)

- Add ability to provide ABI to skip ABI fetch, and get roughly 50% performance improvement

# 1.6.0 (2024-02-08)

- Add optional `options` param to `getAccountEventsByCreationNumber` query for paginations and order by
- Add more meaningful API error messages
- Support automated account creation for sponsored transactions
- Add randomnet to known networks

# 1.5.1 (2024-01-24)

- Move eventemitter3 to runtime dependency

# 1.5.0 (2024-01-24)

- Remove request URLs forward slash append
- Add events to `TransactionWorker` module that dapps can listen to
- Introduce `aptos.transaction.batch` namespace to handle batch transactions
- Support `aptos.transaction.batch.forSingleAccount()` to send batch transactions for a single account
- Label `aptos.batchTransactionsForSingleAccount()` as `deprecated` to prefer using `aptos.transaction.batch.forSingleAccount()`

# 1.4.0 (2024-01-08)

- Omit `"build" | "simulate" | "submit"` from `aptos` namespace
- [`Breaking`] Change `sender` property type to `AccountAddressInput` in `transferCoinTransaction()`

# 1.3.0 (2024-01-03)

- [`Breaking`] Capitalize `TransactionPayloadMultiSig` type
- Add support to Array value in digital asset property map
- [`Breaking`] Change `maxGasAmount, gasUnitPrice and expireTimestamp` properties in `InputGenerateTransactionOptions` type to `number` type
- Add `@aptos-labs/aptos-cli` npm package as a dev dependency
- Implement a `LocalNode` module to run a local testnet with in the SDK environment
- Use `LocalNode` module to spin up a local testnet pre running SDK tests
- Update BigInt constants to be hardcoded rather than use Math.pow

# 1.2.0 (2023-12-14)

- Fixed examples to use wait on indexer rather than sleep
- Fixed `waitOnIndexer` to wait on correct tables / remove duplicate or unnecessary waits on indexer
- [`Breaking`] Changed output of `getIndexerLastSuccessVersion` to `bigint` from `number`
- Update dependencies in the Typescript SDK to keep up with latest changes
- Updated @aptos-labs/aptos-client dependency
- [`Breaking`] Hex string inputs to `vector<u8>` entry function arguments will now be interpreted as a string instead of hex
- String inputs to `vector<u8>` entry function arguments will now be interpeted as UTF-8 bytes
- ArrayBuffer is now a possible input for `vector<u8>` entry function arguments

## 1.1.0 (2023-12-11)

- Add release automation, so version updates can be made with simply `pnpm update-version`
- Rename custom request header to `aptos-typescript-sdk`
- [`Breaking`] Rename `token` to `digitalAsset` and add digital asset built in transaction generation functions
- [`Breaking`] change transaction submission builder flow namespace to be under a `transaction` namespace
- [`Breaking`] Rename `SingleSignerTransaction` type to `SimpleTransaction`

## 1.0.0 (2023-12-04)

Release Stable version `1.0.0`

## 0.0.8 (2023-11-29)

- Respect `API_KEY` option in `clientConfig` when making indexer and/or fullnode queries
- [`Added`] Added `waitForIndexer` function to wait for indexer to sync up with full node. All indexer query functions now accepts a new optional param `minimumLedgerVersion` to wait for indexer to sync up with the target processor.
- Add `getSigningMessage` to allow users to sign transactions with external signers and other use cases
- [`Breaking`] Changes ANS date usage to consistently use epoch timestamps represented in milliseconds.
  - `getExpiration`: Previously returned seconds, now returns milliseconds
  - `registerName`: Argument `expiration.expirationDate` was previously a `Date` object, now it is an epoch timestamp represented in milliseconds
  - All query functions return epoch milliseconds instead of ISO date strings.
- [`Breaking`] Flatten options for all functions to be a single level
- Cleanup internal usage of casting
- Export `AnyPublicKey` and `AnySignature` types
- Add `transferFungibleAsset` function to easily generate a transaction to transfer a fungible asset from sender's primary store to recipient's primary store
- [`Breaking`] `AccountAddress.fromRelaxed` is now `AccountAddress.from`, and a new `AccountAddress.fromStrict` has the old functionality.
- Implement transaction management worker layer to manage transaction submission for a single account with a high throughput
- [`Fixed`] Allow for Uint8Array to be passed as a `vector<u8>` argument on entry functions
- [`Fixed`] Allow for raw vectors to be passed as arguments with encoded types within them for Remote ABI on entry functions e.g. [AccountAddress]

## 0.0.7 (2023-11-16)

- Adds additional ANS APIs

  - Transactions
    - setPrimaryName
    - setTargetAddress
    - registerName
    - renew_domain
  - Queries
    - getPrimaryName
    - getOwnerAddress
    - getExpiration
    - getTargetAddress
    - getName
    - getAccountNames
    - getAccountDomains
    - getAccountSubdomains
    - getDomainSubdomains

- [`Breaking`] Refactor transaction builder flow
  - Each builder step is under a dedicated namespace - `aptos.build.transaction`, `aptos.sign.transaction`, `aptos.submit.transaction`
  - Supports and implements 2 types of transactions - single signer as `aptos.*.transaction` and multi agent as `aptos.*.multiAgentTransaction`
  - A boolean `withFeePayer` argument can be passed to any transaction `build` function to make it a Sponsor transaction
  - Different functions `aptos.sign.transaction` to sign a transaction as a single signer and `aptos.sign.transactionAsFeePayer`to sign a transaction as a sponsor
  - Return `InputSingleSignerTransaction` type changed to `SingleSignerTransaction` type
  - Return `InputMultiAgentTransaction` type changed to `MultiAgentTransaction` type

## 0.0.6 (2023-11-14)

- [`Breaking`] Changed `ViewRequestData` to `InputViewRequestData`
- Respect max gas amount value when generating a transaction
- Added a clearer error message for when the typeTagParser encounters a possible generic TypeTag but generics are disallowed
- Update all dependencies to the latest version
- Added ability for providing own output types for view functions

## 0.0.5 (2023-11-09)

- [`Breaking`] Update and changed the flow of Fee payer transaction to be "Optional Fee Payer". A fee payer is now required to sign the transaction `asFeePayer`
- `getAccountEventsByEventType` query uses new `indexed_type` indexed field to avoid rate limit
- [`Breaking`] Rename `TOKEN` to `AUTH_TOKEN` for better visibility
- Set the `AUTH_TOKEN` only for faucet queries

## 0.0.4 (2023-11-03)

- [`Breaking`] Changed all instances of `AccountAddress.fromHexInput` to `AccountAddress.from` to accept AccountAddress as well
- [`Fixed`] Fixed a bug where an entry function with only signers would fail due to type tag parsing
- [`Fixed`] REST API errors now properly give error messages in JSON rather than just `BadRequest`
- All address inputs now also accept AccountAddress
- Support derive account from private key `Account.fromPrivateKey()`
- Derive account from derivation path secp256k1 support
- Default Account generation to Legacy Ed25519
- Remove unnecessary pre-emptive serialization of the field `rawTransaction: Uint8Array` by replacing it with the unserialized `rawTransaction: RawTransaction` class
- ANS (Aptos Names Service) SDK initial support for creation and lookup of names
- Initial Auth key rotation support

## 0.0.3 (2023-10-31)

- Remove MoveObject in favor of AccountAddress, use AccountAddress for Object inputs
- Use revamped parseTypeTag function instead of StructTag.fromString()
- Allow use of generics in parseTypeTag
- Rename publishModuleTransaction to publishPackageTransaction and fix functionality accordingly
- Added toString() for type tags, and reference placeholder type
- Add ability to generate transactions with known ABI and remote ABI
- Fix verify signature logic
- Implement `MultiKey` support for multi authentication key

## 0.0.2 (2023-10-25)

- Build package before publishing\
- Add `AccountAddress.ZERO` to support the frequent future use of an optional fee payer address

## 0.0.1 (2023-10-25)

- [`Breaking`] Changed all instances of `arguments` to `functionArguments` to avoid the reserved keyword in `strict` mode.
- Support publish move module API function
- Fix client config not being added to the request
- Support to config a custom client instance
- Changed all Regex based inputs requiring a `0x` to be optional. This is to allow for easier copy/pasting of addresses and keys.
- Change GetAccountResource to take in a generic output type that matches the struct
- Add support for Single Sender

## 0.0.0 (2023-10-18)

- Fetch data from chain
- Fund account with APT coins
- Proper formatting and parsing of account addresses as defined by [AIP-40](https://github.com/aptos-foundation/AIPs/blob/main/aips/aip-40.md)
- Submit transactions
  - Single signer
  - Fee payer
  - Multi agent
  - With payloads
    - Entry function
    - Script
    - Multisig
- Simulate a transaction
  - Single signer
  - Fee payer
  - Multi agent
- Built in transaction generation
  - Transfer coins
  - Mint collection
  - Mint nft
- Keys management
  - ED25519
  - Secp256k1 - to go in next devnet release
  - Generate new keys
  - Derive from existing private key
  - Derive from mnemonics path
  - Derive from private key and address (for account that has it's key rotated)
  - Sign
  - Verify signature
- BCS support
  - Move sub-classes to easily serialize and deserialize Move types
  - Unified Argument class for entry function and script payload argument types
  - Full nested serialization/deserialization support
- Examples (both typescript and javascript)
  - Simple transfer transaction example
  - Transfer transaction example using built in transferCoinTransaction
  - Fee payer (aka sponsored) transaction example
  - Multi agent transaction example
  - Mint collection and nft
- Local custom types (instead of generating types)
- In depths type checking on compile time
  - Typescript can infer the return type based on the argument being passed into `generateTransaction` function (singlesigner,multiagent,feepayer)
  - Support for orderBy keys type checking for indexer queries<|MERGE_RESOLUTION|>--- conflicted
+++ resolved
@@ -4,13 +4,11 @@
 
 # Unreleased
 
-<<<<<<< HEAD
 - [`Fix`] `fundAccount` no longer always waits for latest indexer results
-=======
+
 # 1.23.0 (2024-07-09)
 
 - Adds a base implementation of verify signature for Keyless Accounts
->>>>>>> b9aa8e90
 - [`Fix`] Support migrated coins in coin balance lookup indexer queries
 - Add support for BlockEpilogueTransaction
 - [`Fix`] Fixes a bug with ANS not returning subdomains with an expiration policy of 1 when the subdomain is expired but the parent domain is not.
