--- conflicted
+++ resolved
@@ -4,13 +4,11 @@
 
 ## Unreleased
 
-<<<<<<< HEAD
 - Remove unused dependency `form-data`
-=======
+
 # 5.1.1 (2025-9-23)
 
 - Add `shelbynet` to `apiEndpoints.ts`
->>>>>>> f913818c
 
 # 5.1.0 (2025-9-23)
 
