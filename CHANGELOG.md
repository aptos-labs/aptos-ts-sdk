# Aptos TypeScript SDK Changelog

All notable changes to the Aptos TypeScript SDK will be captured in this file. This changelog is written by hand for now. It adheres to the format set out by [Keep a Changelog](https://keepachangelog.com/en/1.0.0/).

# Unreleased
<<<<<<< HEAD
- Changed all Regex based inputs requiring a `0x` to be optional. This is to allow for easier copy/pasting of addresses and keys.
=======

>>>>>>> b65b24bb
- [`Breaking`] Changed all instances of `arguments` to `functionArguments` to avoid the reserved keyword in `strict` mode.
- Support publish move module API function
- Fix client config not being added to the request
- Support to config a custom client instance

## 0.0.0 (2023-10-18)

- Fetch data from chain
- Fund account with APT coins
- Proper formatting and parsing of account addresses as defined by [AIP-40](https://github.com/aptos-foundation/AIPs/blob/main/aips/aip-40.md)
- Submit transactions
  - Single signer
  - Fee payer
  - Multi agent
  - With payloads
    - Entry function
    - Script
    - Multisig
- Simulate a transaction
  - Single signer
  - Fee payer
  - Multi agent
- Built in transaction generation
  - Transfer coins
  - Mint collection
  - Mint nft
- Keys management
  - ED25519
  - Secp256k1 - to go in next devnet release
  - Generate new keys
  - Derive from existing private key
  - Derive from mnemonics path
  - Derive from private key and address (for account that has it's key rotated)
  - Sign
  - Verify signature
- BCS support
  - Move sub-classes to easily serialize and deserialize Move types
  - Unified Argument class for entry function and script payload argument types
  - Full nested serialization/deserialization support
- Examples (both typescript and javascript)
  - Simple transfer transaction example
  - Transfer transaction example using built in transferCoinTransaction
  - Fee payer (aka sponsored) transaction example
  - Multi agent transaction example
  - Mint collection and nft
- Local custom types (instead of generating types)
- In depths type checking on compile time
  - Typescript can infer the return type based on the argument being passed into `generateTransaction` function (singlesigner,multiagent,feepayer)
  - Support for orderBy keys type checking for indexer queries<|MERGE_RESOLUTION|>--- conflicted
+++ resolved
@@ -3,15 +3,12 @@
 All notable changes to the Aptos TypeScript SDK will be captured in this file. This changelog is written by hand for now. It adheres to the format set out by [Keep a Changelog](https://keepachangelog.com/en/1.0.0/).
 
 # Unreleased
-<<<<<<< HEAD
-- Changed all Regex based inputs requiring a `0x` to be optional. This is to allow for easier copy/pasting of addresses and keys.
-=======
 
->>>>>>> b65b24bb
 - [`Breaking`] Changed all instances of `arguments` to `functionArguments` to avoid the reserved keyword in `strict` mode.
 - Support publish move module API function
 - Fix client config not being added to the request
 - Support to config a custom client instance
+- Changed all Regex based inputs requiring a `0x` to be optional. This is to allow for easier copy/pasting of addresses and keys.
 
 ## 0.0.0 (2023-10-18)
 
