--- conflicted
+++ resolved
@@ -8,14 +8,11 @@
 
 - Upgrade `@aptos-labs/aptos-cli` version to `0.2.0`
 - Update Indexer GraphQL schema
-<<<<<<< HEAD
 - Support `Serialized Type` to Script txn
-=======
 - Add `convertAmountFromHumanReadableToOnChain` and `convertAmountFromOnChainToHumanReadable` helper methods
 - Export `helpers.ts` file
 - Add `remaining()` function to deserializer, to tell remaining byte size
 - Add BCS spec for testing purposes with Cucumber
->>>>>>> 881517f6
 
 # 1.26.0 (2024-07-18)
 
