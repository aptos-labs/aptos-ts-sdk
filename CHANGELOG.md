# Aptos TypeScript SDK Changelog

All notable changes to the Aptos TypeScript SDK will be captured in this file. This changelog is written by hand for now. It adheres to the format set out by [Keep a Changelog](https://keepachangelog.com/en/1.0.0/).

# Unreleased

<<<<<<< HEAD
- [`fix`] Allow variable length bitmaps in Multikey accounts, allowing for compatibility between SDKs properly
=======
- Upgrade rotateAuthKey API to allow for unverified auth key rotations.
- Upgrade rotateAuthKey API to support Account types other than Ed25519.
- Update simulation for MultiKeyAccount to use signatures of the same type as the corresponding public key.
>>>>>>> db88e984
- Add `truncateAddress` helper function to truncate an address at the middle with an ellipsis.
- Fix scriptComposer addBatchedCalls more typeArguments error
- Add support for skipping struct type tag validation.
- Add support for known enum structs: DelegationKey and RateLimiter.
- Deprecated `fetchMoveFunctionAbi` and `convertCallArgument`

# 1.35.0 (2025-02-11)

- Add `MultiEd25519Account` to support the legacy MultiEd25519 authentication scheme.
- Add `experimental` section to SDK
- Add experimental BCS support for view function outputs
- Upgrade to aptos-client 1.0.0 / remove override for cross-spawn

# 1.34.0 (2025-02-06)

- Add new `scriptComposer` api in `transactionSubmission` api to allow SDK callers to invoke multiple Move functions inside a same transaction and compose the calls dynamically.
- Add support for vectors as string as a valid argument
- Add `AbstractedAccount` class to support account abstraction with custom signers.
- Add `aptos.abstraction` namespace to support account abstraction APIs. Notable functions are: `isAccountAbstractionEnabled`, `enableAccountAbstractionTransaction`, and `disableAccountAbstractionTransaction`.

# 1.33.2 (2025-01-22)

- [`Fix`] Fixes pagination for GetAccountModules and GetAccountResources. Also, adds more appropriate documentation on offset.
- node now no longer supports older than v20
- overriding cross spawn for patch
- Add `AccountUtils` class to help with account serialization and deserialization
- Add `SingleKeySigner` interface which adds the ability to get the `AnyPublicKey` from a `SingleKeyAccount`
- We now throw an error earlier when you try to use the faucet with testnet or mainnet, rather than letting the call happen and then fail later.
- Fix the keyless end-to-end test to properly wait for the account to be funded

# 1.33.1 (2024-11-28)

- Add `gasProfile` function to `Move` class to allow for gas profiling of Aptos Move functions
- `PrivateKey.formatPrivateKey` now supports formatting AIP-80 strings
- Removed strictness warnings for bytes AIP-80 private key parsing formatting.
- Add accidentally deleted `deserializeOptionStr` and mark deprecated to unbreak Wallet Adapter

# 1.33.0 (2024-11-13)

- Allow optional provision of public keys in transaction simulation
- Update the multisig v2 example to demonstrate a new way to pre-check a multisig payload before it is created on-chain

# 1.32.1 (2024-11-11)

- Add support for Firebase issuers in the `updateFederatedKeylessJwkSetTransaction` function

# 1.32.0 (2024-11-08)

- [`Breaking`] Updated `AccountAddress.fromString` and `AccountAddress.from` to only accept SHORT strings that are 60-64 characters long by default (with the exception of special addresses). This can be adjusted using `maxMissingChars` which is set to `4` by default. If you would like to keep the previous behavior, set `maxMissingChars` to `63` for relaxed parsing.
- Add support for AIP-80 compliant private key imports and exports through `toAIP80String`
- Add `PrivateKey` helpers for AIP-80: `PrivateKey.parseHexInput`, `PrivateKey.formatPrivateKey`, and `PrivateKey.AIP80_PREFIXES`.
- Adds explicit error handling Keyless accounts using `KeylessError`. Handles JWK rotations and Verifying Key rotations.
- Includes the address in the `AbstractKeylessAccount` serialization to prevent information loss for key rotated accounts.
- [`Breaking`] Deprecate `serializeOptionStr` and `deserializeOptionStr` in favor of `serializeOption` and `deserializeOption`.
- [`Breaking`] Renames `KeylessConfiguration.verficationKey` to `verificationKey`
- Add a new `scriptComposer` api in transactionSubmission api to allower SDK callers to invoke multiple Move functions inside a same transaction and compose the calls dynamically.

# 1.31.0 (2024-10-24)

- Bump `@aptos-labs/aptos-cli` to `1.0.2`
- Fix the `Move` CLI command to correctly handle the success/error outputs

# 1.30.0 (2024-10-21)

- Add the `isPrimitive` function to `TypeTag`.
- Add `showStdout` optional property to `Move` and `LocalNode` classes to control the output of the CLI commands
- Add support for MultiKey's in transaction simulations
- Adds default implementation for `toString` and `toStringWithoutPrefix` for `Serializable`
- Bump `@aptos-labs/aptos-cli` to `1.0.1`

# 1.29.1 (2024-10-09)

- Fix the `FederatedKeylessAccount` constructor to derive the correct address.

# 1.29.0 (2024-10-04)

- Remove usage of Buffer.from and replace with TextEncoder for greater compatibility
- Switch `getAccountCoinAmount` to use a `view` function for more up to date data
- Add support for federated keyless accounts as defined in AIP-96
- Add a `signAndSubmitAsFeePayer` function to the API to allow for submission by the fee payer.
- Add an optional `feePayerAuthenticator` and `feePayer` parameter to `signAndSubmitTransaction` to support signing and submitting in one line.

# 1.28.0 (2024-09-19)

- Support `Serialized Type` to Script txn. Now can use vector<String> for example.
- Add optional address parameter to MultiKeyAccount constructor.
- Populate `coinType` for `getAccountCoinAmount` if only `faMetadataAddress` is provided.
- [`Fix`] `getModuleEventsByEventType` will also account for EventHandle events.
- [`Hot Fix`] change regex to find object address when using `createObjectAndPublishPackage` move function

# 1.27.1 (2024-08-23)

- [Security Fix] Bump `@aptos-labs/aptos-client` to version 0.1.1

# 1.27.0 (2024-08-15)

- Upgrade `@aptos-labs/aptos-cli` version to `0.2.0`
- Update Indexer GraphQL schema
- Add `convertAmountFromHumanReadableToOnChain` and `convertAmountFromOnChainToHumanReadable` helper methods
- Export `helpers.ts` file
- Add `remaining()` function to deserializer, to tell remaining byte size
- Add BCS spec for testing purposes with Cucumber

# 1.26.0 (2024-07-18)

- Support `extraArguments` optional property on the cli Move commands
- Update `fundWallet` check to be more explicit that `undefined` in `waitForIndexer` defaults to waiting.
- [`Fix`] Fixes transactions simulations using an `AnyPublicKey` with a `KeylessPublicKey`

# 1.25.0 (2024-07-17)

- Change the `stop()` function on `LocalNode` to return a `Promise` so we can wait for the processes to be killed
- Introduce `buildPublishPayload` CLI function to build a publication transaction payload and store it in a JSON output file

# 1.24.0 (2024-07-12)

- Make `fundAccount` to wait for the `fungible_asset_processor` indexer processor
- Removed `instanceof` where input might come from other bundle

# 1.23.0 (2024-07-09)

- Adds a base implementation of verify signature for Keyless Accounts
- [`Fix`] Support migrated coins in coin balance lookup indexer queries
- Add support for BlockEpilogueTransaction
- [`Fix`] Fixes a bug with ANS not returning subdomains with an expiration policy of 1 when the subdomain is expired but the parent domain is not.
- Marked AptosApiError.constructor function as @internal and changed its signature
- AptosApiError.message contains a more descriptive and more detailed error message to ease troubleshooting

# 1.22.2 (2024-06-26)

- Release an updated build to npm due to issues with latest release

# 1.22.1 (2024-06-24)

- Fix unit test of ts sdk.

# 1.22.0 (2024-06-24)

- Bump Aptos CLI version that will auto upgrade Aptos CLI to 0.1.9.

# 1.21.0 (2024-06-21)

- Export `core/account` folder and the functions: `createObjectAddress` `createResourceAddress` `createTokenAddress`
- [`Fix`] Respect pagination arguments on `Events` queries
- Add `createObjectAndPublishPackage`, `upgradeObjectPackage` and `runScript` to cli in ts.

# 1.20.0 (2024-06-18)

- Introduce `AptosObject` API for all Object queries
- Add `getObjectDataByObjectAddress` API function to fetch an object data by the object address
- [`Breaking`] `GetAccountOwnedObjectsResponse` type renamed to `GetObjectDataQueryResponse`
- Add `getCollectionDataByCreatorAddressAndCollectionName` and `getCollectionDataByCreatorAddress` API queries
- Add `PaginationArgs` argument to `getCollectionDataByCollectionId` API query
- Mark `getCollectionData` API query as `@deprecated`
- [`Fix`] `getAccountCollectionsWithOwnedTokens` no longer uses amount query

# 1.19.0 (2024-06-11)

- Add `getFungibleAssetMetadataByCreatorAddress` API function to fetch fungible asset metadata by the creator address
- [`Fix`] Allow for empty array in MoveVector.U8
- [`Fix`] Correctly type MoveOption when empty for some cases
- [`Fix`] Add better error handling for empty string "" when used for a u8-u32 argument input type
- [`Fix`] Always fetch latest git dependency when running move cli.

# 1.18.1 (2024-06-05)

- [`Fix`] Keyless transaction simulation now reports gas correctly
- [`Fix`] Fix cli move commands when multiple `namedAddresses` are given

# 1.18.0 (2024-06-03)

- Adds Keyless Account support
- Add `supply_v2` and `maximum_v2` scheme fields to `getFungibleAssetMetadata` query

# 1.17.0 (2024-05-30)

- TypeTag parsing now support references, uppercase types, and more complete error handling
- Allow simple string inputs as type arguments in move scripts
- [`Fix`] Block APIs will now pull all associated transactions in the block, not just the first `100`

# 1.16.0 (2024-05-22)

- Upgrade `@aptos-labs/aptos-cli` package to version `0.1.8`
- [`Fix`] CLI scripts to be OS compatible with Mac, Linux and Windows
- [`Fix`] Support generating transactions with loose types for SDK V1 backward compatibility

# 1.15.0 (2024-05-21)

- [`Breaking`] Removes private key from the Account class to support MultiKey accounts.
- [`Breaking`] Removes the `sign` function from transactionBuilder.ts. Use `Account.signTransactionWithAuthenticator` instead.
- Refactors the core/accounts folder to the top level
- Separates the signing message functionality out of the transactionSubmission.ts file
- Adds an Account implementation for MultiKey accounts
- Upgrade `@aptos-labs/aptos-cli` package to version `0.1.7`
- Introduce `table` function APIs
- Add `getTableItemsData` and `getTableItemsMetadata` API queries
- Add `decimal` prop back to `current_token_ownerships_v2.current_token_data` response

# 1.14.0 (2024-05-09)

- [`Fix`] fixed `transferFungibleAsset` function
- Run all examples in CI
- Introduce cli `Move` class that holds `move` related commands
- Add common cli commands - `move.init()`, `move.compile()`, `move.test()`, `move.publish()`
- [`Fix`] Fix `generateSigningMessage` to check type explicitly instead of using `instanceOf`
- Remove `randomnet` from the known Network enum

# 1.13.3 (2024-04-30)

- Export `MultiAgentTransaction` class

# 1.13.2 (2024-04-29)

- [`Fix`] Fix `generateSignedTransaction` so that it works with object instances from different bundles
- [`Fix`] Preventing undefined options from overriding fallbacks in `generateRawTransaction`
- Use `@aptos-labs/aptos-cli` as a regular dependency

# 1.13.1 (2024-04-23)

- [`Fix`] Fixes Local ABI to use it locally rather than make an external network call
- Performance improvements to transaction build times

# 1.13.0 (2024-04-19)

- [`Breaking`] Change ed25519 library to be `@noble/curves/ed25519`
- Fix ed25519 signature verification to ensure for canonical signatures to prevent malleability
- Include `x-aptos-typescript-sdk-origin-method` header on server request
- Export `LocalNode` module using the module relative path
- Change the `waitForTransaction` SDK API to try long poll

# 1.12.2 (2024-04-10)

- Revert export `LocalNode` module

# 1.12.1 (2024-04-09)

- Export `LocalNode` module

# 1.12.0 (2024-04-08)

- [`Breaking`] Change `getOwnerAddress` and `getTargetAddress` return type to `AccountAddress`
- Add `message` input type verification on `sign` and `verifySignature` functions and convert it into a correct type if needed
- [`Breaking`] Change `fromString` to `fromHexString` on `Hex` class
- Introduce Serializable `SimpleTransaction` and `MultiAgentTransaction` modules
- [`Breaking`] Change any generate transaction function to return `SimpleTransaction` or `MultiAgentTransaction` instance
- Adds `getUserTransactionHash` which can generate a transaction hash after signing, but before submission
- Add function to create resource address locally

# 1.11.0 (2024-03-26)

- Use indexer API via API Gateway
- Add support to allow setting per-backend (fullnode, indexer, faucet) configuration
- [`Breaking`] `AUTH_TOKEN` client config moved to be under `faucetConfig` property
- Handle `Unauthorized` server error
- Add function to create object address locally
- Add function to create token object address locally
- Add signers to entry function ABI for future signature count checking
- [`Breaking`] Add type-safe view functions with ABI support
- [`Fix`] ANS `getName` and `getDomainSubdomains` now appropriately ignores invalid and expired names

# 1.10.0 (2024-03-11)

- [`Deprecate`] IIFE build support
- Use node API via API Gateway
- [`Fix`] Filter `getCurrentDigitalAssetOwnership` where amount > 0

# 1.9.1 (2024-02-28)

- [`Fix`] Remove decimals field from `CurrentTokenOwnershipFields` gql fragment

# 1.9.0 (2024-02-27)

- Add `getCollectionByCollectionId` API
- Changed `Account` into an abstract class, and defined strongly-typed specializations.

# 1.8.0 (2024-02-24)

- Add `decimals` field to token data queries
- Add support for `validator_transaction` type introduced in 1.10
- Add `getModuleEventsByEventType` API

# 1.7.0 (2024-02-13)

- Add ability to provide ABI to skip ABI fetch, and get roughly 50% performance improvement

# 1.6.0 (2024-02-08)

- Add optional `options` param to `getAccountEventsByCreationNumber` query for paginations and order by
- Add more meaningful API error messages
- Support automated account creation for sponsored transactions
- Add randomnet to known networks

# 1.5.1 (2024-01-24)

- Move eventemitter3 to runtime dependency

# 1.5.0 (2024-01-24)

- Remove request URLs forward slash append
- Add events to `TransactionWorker` module that dapps can listen to
- Introduce `aptos.transaction.batch` namespace to handle batch transactions
- Support `aptos.transaction.batch.forSingleAccount()` to send batch transactions for a single account
- Label `aptos.batchTransactionsForSingleAccount()` as `deprecated` to prefer using `aptos.transaction.batch.forSingleAccount()`

# 1.4.0 (2024-01-08)

- Omit `"build" | "simulate" | "submit"` from `aptos` namespace
- [`Breaking`] Change `sender` property type to `AccountAddressInput` in `transferCoinTransaction()`

# 1.3.0 (2024-01-03)

- [`Breaking`] Capitalize `TransactionPayloadMultiSig` type
- Add support to Array value in digital asset property map
- [`Breaking`] Change `maxGasAmount, gasUnitPrice and expireTimestamp` properties in `InputGenerateTransactionOptions` type to `number` type
- Add `@aptos-labs/aptos-cli` npm package as a dev dependency
- Implement a `LocalNode` module to run a local testnet with in the SDK environment
- Use `LocalNode` module to spin up a local testnet pre running SDK tests
- Update BigInt constants to be hardcoded rather than use Math.pow

# 1.2.0 (2023-12-14)

- Fixed examples to use wait on indexer rather than sleep
- Fixed `waitOnIndexer` to wait on correct tables / remove duplicate or unnecessary waits on indexer
- [`Breaking`] Changed output of `getIndexerLastSuccessVersion` to `bigint` from `number`
- Update dependencies in the Typescript SDK to keep up with latest changes
- Updated @aptos-labs/aptos-client dependency
- [`Breaking`] Hex string inputs to `vector<u8>` entry function arguments will now be interpreted as a string instead of hex
- String inputs to `vector<u8>` entry function arguments will now be interpreted as UTF-8 bytes
- ArrayBuffer is now a possible input for `vector<u8>` entry function arguments

## 1.1.0 (2023-12-11)

- Add release automation, so version updates can be made with simply `pnpm update-version`
- Rename custom request header to `aptos-typescript-sdk`
- [`Breaking`] Rename `token` to `digitalAsset` and add digital asset built in transaction generation functions
- [`Breaking`] change transaction submission builder flow namespace to be under a `transaction` namespace
- [`Breaking`] Rename `SingleSignerTransaction` type to `SimpleTransaction`

## 1.0.0 (2023-12-04)

Release Stable version `1.0.0`

## 0.0.8 (2023-11-29)

- Respect `API_KEY` option in `clientConfig` when making indexer and/or fullnode queries
- [`Added`] Added `waitForIndexer` function to wait for indexer to sync up with full node. All indexer query functions now accepts a new optional param `minimumLedgerVersion` to wait for indexer to sync up with the target processor.
- Add `getSigningMessage` to allow users to sign transactions with external signers and other use cases
- [`Breaking`] Changes ANS date usage to consistently use epoch timestamps represented in milliseconds.
  - `getExpiration`: Previously returned seconds, now returns milliseconds
  - `registerName`: Argument `expiration.expirationDate` was previously a `Date` object, now it is an epoch timestamp represented in milliseconds
  - All query functions return epoch milliseconds instead of ISO date strings.
- [`Breaking`] Flatten options for all functions to be a single level
- Cleanup internal usage of casting
- Export `AnyPublicKey` and `AnySignature` types
- Add `transferFungibleAsset` function to easily generate a transaction to transfer a fungible asset from sender's primary store to recipient's primary store
- [`Breaking`] `AccountAddress.fromRelaxed` is now `AccountAddress.from`, and a new `AccountAddress.fromStrict` has the old functionality.
- Implement transaction management worker layer to manage transaction submission for a single account with a high throughput
- [`Fixed`] Allow for Uint8Array to be passed as a `vector<u8>` argument on entry functions
- [`Fixed`] Allow for raw vectors to be passed as arguments with encoded types within them for Remote ABI on entry functions e.g. [AccountAddress]

## 0.0.7 (2023-11-16)

- Adds additional ANS APIs

  - Transactions
    - setPrimaryName
    - setTargetAddress
    - registerName
    - renew_domain
  - Queries
    - getPrimaryName
    - getOwnerAddress
    - getExpiration
    - getTargetAddress
    - getName
    - getAccountNames
    - getAccountDomains
    - getAccountSubdomains
    - getDomainSubdomains

- [`Breaking`] Refactor transaction builder flow
  - Each builder step is under a dedicated namespace - `aptos.build.transaction`, `aptos.sign.transaction`, `aptos.submit.transaction`
  - Supports and implements 2 types of transactions - single signer as `aptos.*.transaction` and multi agent as `aptos.*.multiAgentTransaction`
  - A boolean `withFeePayer` argument can be passed to any transaction `build` function to make it a Sponsor transaction
  - Different functions `aptos.sign.transaction` to sign a transaction as a single signer and `aptos.sign.transactionAsFeePayer`to sign a transaction as a sponsor
  - Return `InputSingleSignerTransaction` type changed to `SingleSignerTransaction` type
  - Return `InputMultiAgentTransaction` type changed to `MultiAgentTransaction` type

## 0.0.6 (2023-11-14)

- [`Breaking`] Changed `ViewRequestData` to `InputViewRequestData`
- Respect max gas amount value when generating a transaction
- Added a clearer error message for when the typeTagParser encounters a possible generic TypeTag but generics are disallowed
- Update all dependencies to the latest version
- Added ability for providing own output types for view functions

## 0.0.5 (2023-11-09)

- [`Breaking`] Update and changed the flow of Fee payer transaction to be "Optional Fee Payer". A fee payer is now required to sign the transaction `asFeePayer`
- `getAccountEventsByEventType` query uses new `indexed_type` indexed field to avoid rate limit
- [`Breaking`] Rename `TOKEN` to `AUTH_TOKEN` for better visibility
- Set the `AUTH_TOKEN` only for faucet queries

## 0.0.4 (2023-11-03)

- [`Breaking`] Changed all instances of `AccountAddress.fromHexInput` to `AccountAddress.from` to accept AccountAddress as well
- [`Fixed`] Fixed a bug where an entry function with only signers would fail due to type tag parsing
- [`Fixed`] REST API errors now properly give error messages in JSON rather than just `BadRequest`
- All address inputs now also accept AccountAddress
- Support derive account from private key `Account.fromPrivateKey()`
- Derive account from derivation path secp256k1 support
- Default Account generation to Legacy Ed25519
- Remove unnecessary pre-emptive serialization of the field `rawTransaction: Uint8Array` by replacing it with the unserialized `rawTransaction: RawTransaction` class
- ANS (Aptos Names Service) SDK initial support for creation and lookup of names
- Initial Auth key rotation support

## 0.0.3 (2023-10-31)

- Remove MoveObject in favor of AccountAddress, use AccountAddress for Object inputs
- Use revamped parseTypeTag function instead of StructTag.fromString()
- Allow use of generics in parseTypeTag
- Rename publishModuleTransaction to publishPackageTransaction and fix functionality accordingly
- Added toString() for type tags, and reference placeholder type
- Add ability to generate transactions with known ABI and remote ABI
- Fix verify signature logic
- Implement `MultiKey` support for multi authentication key

## 0.0.2 (2023-10-25)

- Build package before publishing\
- Add `AccountAddress.ZERO` to support the frequent future use of an optional fee payer address

## 0.0.1 (2023-10-25)

- [`Breaking`] Changed all instances of `arguments` to `functionArguments` to avoid the reserved keyword in `strict` mode.
- Support publish move module API function
- Fix client config not being added to the request
- Support to config a custom client instance
- Changed all Regex based inputs requiring a `0x` to be optional. This is to allow for easier copy/pasting of addresses and keys.
- Change GetAccountResource to take in a generic output type that matches the struct
- Add support for Single Sender

## 0.0.0 (2023-10-18)

- Fetch data from chain
- Fund account with APT coins
- Proper formatting and parsing of account addresses as defined by [AIP-40](https://github.com/aptos-foundation/AIPs/blob/main/aips/aip-40.md)
- Submit transactions
  - Single signer
  - Fee payer
  - Multi agent
  - With payloads
    - Entry function
    - Script
    - Multisig
- Simulate a transaction
  - Single signer
  - Fee payer
  - Multi agent
- Built in transaction generation
  - Transfer coins
  - Mint collection
  - Mint nft
- Keys management
  - ED25519
  - Secp256k1 - to go in next devnet release
  - Generate new keys
  - Derive from existing private key
  - Derive from mnemonics path
  - Derive from private key and address (for account that has it's key rotated)
  - Sign
  - Verify signature
- BCS support
  - Move sub-classes to easily serialize and deserialize Move types
  - Unified Argument class for entry function and script payload argument types
  - Full nested serialization/deserialization support
- Examples (both typescript and javascript)
  - Simple transfer transaction example
  - Transfer transaction example using built in transferCoinTransaction
  - Fee payer (aka sponsored) transaction example
  - Multi agent transaction example
  - Mint collection and nft
- Local custom types (instead of generating types)
- In depths type checking on compile time
  - Typescript can infer the return type based on the argument being passed into `generateTransaction` function (singlesigner,multiagent,feepayer)
  - Support for orderBy keys type checking for indexer queries<|MERGE_RESOLUTION|>--- conflicted
+++ resolved
@@ -4,13 +4,10 @@
 
 # Unreleased
 
-<<<<<<< HEAD
 - [`fix`] Allow variable length bitmaps in Multikey accounts, allowing for compatibility between SDKs properly
-=======
 - Upgrade rotateAuthKey API to allow for unverified auth key rotations.
 - Upgrade rotateAuthKey API to support Account types other than Ed25519.
 - Update simulation for MultiKeyAccount to use signatures of the same type as the corresponding public key.
->>>>>>> db88e984
 - Add `truncateAddress` helper function to truncate an address at the middle with an ellipsis.
 - Fix scriptComposer addBatchedCalls more typeArguments error
 - Add support for skipping struct type tag validation.
