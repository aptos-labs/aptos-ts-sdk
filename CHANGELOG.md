--- conflicted
+++ resolved
@@ -4,14 +4,11 @@
 
 # Unreleased
 
-<<<<<<< HEAD
 - Fixed examples to use wait on indexer rather than sleep
 - Fixed `waitOnIndexer` to wait on correct tables / remove duplicate or unnecessary waits on indexer
 - [`Breaking`] Changed output of `getIndexerLastSuccessVersion` to `bigint` from `number`
-=======
 - Update dependencies in the Typescript SDK to keep up with latest changes
 - Updated @aptos-labs/aptos-client dependency
->>>>>>> 76e3898b
 
 ## 1.1.0 (2023-12-11)
 
