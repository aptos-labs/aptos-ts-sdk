--- conflicted
+++ resolved
@@ -4,11 +4,8 @@
 
 ## Unreleased
 
-<<<<<<< HEAD
+- Adds and default implementation of `verifySignatureAsync` to `PublicKey`.
 - [`fix`] Allow variable length bitmaps in Multikey accounts, allowing for compatibility between SDKs properly
-=======
-- Adds and default implementation of `verifySignatureAsync` to `PublicKey`.
->>>>>>> 8c77b08d
 
 # 1.37.1 (2025-03-24)
 
