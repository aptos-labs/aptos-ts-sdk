--- conflicted
+++ resolved
@@ -3,6 +3,8 @@
 All notable changes to the Aptos TypeScript SDK will be captured in this file. This changelog is written by hand for now. It adheres to the format set out by [Keep a Changelog](https://keepachangelog.com/en/1.0.0/).
 
 ## Unreleased
+
+- [`fix`] Allow variable length bitmaps in Multikey accounts, allowing for compatibility between SDKs properly
 
 # 1.37.1 (2025-03-24)
 
@@ -12,10 +14,6 @@
 
 - Upgrade tsup to v8.4.0
 - Export the `crypto/abstraction.ts` file that includes the `AbstractSignature` and `AbstractPublicKey` classes.
-<<<<<<< HEAD
-- [`fix`] Allow variable length bitmaps in Multikey accounts, allowing for compatibility between SDKs properly
-- 
-=======
 - Adds `verifySignatureAsync` to support signature verification that requires fetching chain state.
 - Adds support for keyless signature verification.
 - Implements signature verification for MultiKey.
@@ -24,7 +22,6 @@
 - Add API for `getResourcesPage` and `getModulesPage` to support manual pagination
 - Added `pairedFaMetadataAddress` function to calculate the paired fungible asset metadata address for a given coin type, with enhanced support for various address formats (short form, long form, with leading zeros)
 
->>>>>>> 289f944e
 # 1.36.0 (2025-03-14)
 
 - Upgrade rotateAuthKey API to allow for unverified auth key rotations.
