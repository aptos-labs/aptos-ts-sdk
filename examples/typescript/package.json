{
  "name": "ts-test",
  "version": "1.0.0",
  "description": "",
  "main": "simple_transfer.ts",
  "scripts": {
    "build": "tsc",
    "simple_transfer": "ts-node simple_transfer.ts",
    "multi_agent_transfer": "ts-node multi_agent_transfer.ts",
    "simple_sponsored_transaction": "ts-node simple_sponsored_transaction.ts",
    "transfer_coin": "ts-node transfer_coin.ts",
    "custom_client": "ts-node custom_client.ts",
    "publish_package_from_filepath": "ts-node publish_package_from_filepath.ts",
    "external_signing": "ts-node external_signing.ts",
    "sign_struct": "ts-node sign_struct.ts",
    "your_coin": "ts-node your_coin.ts",
    "your_fungible_asset": "ts-node your_fungible_asset.ts",
    "public_key_authenticator_account_abstraction": "ts-node public_key_authenticator_account_abstraction.ts",
    "hello_world_authenticator_account_abstraction": "ts-node hello_world_authenticator_account_abstraction.ts",
    "federated_keyless": "ts-node federated_keyless.ts",
    "jwk_update": "ts-node jwk_update.ts",
    "keyless": "ts-node keyless.ts",
    "keyless_mainnet": "ts-node keyless_mainnet.ts",
    "local_node": "ts-node local_node.ts",
    "swap": "ts-node swap.ts",
<<<<<<< HEAD
    "test": "run-s simple_transfer multi_agent_transfer simple_sponsored_transaction transfer_coin custom_client publish_package_from_filepath external_signing sign_struct your_coin your_fungible_asset public_key_authenticator_account_abstraction hello_world_authenticator_account_abstraction view_bcs",
    "twisted_el_gamal": "ts-node twisted_el_gamal.ts"
=======
    "test": "run-s simple_transfer multi_agent_transfer simple_sponsored_transaction transfer_coin custom_client publish_package_from_filepath external_signing sign_struct your_coin your_fungible_asset public_key_authenticator_account_abstraction hello_world_authenticator_account_abstraction"
>>>>>>> 8844a553
  },
  "keywords": [],
  "author": "",
  "license": "ISC",
  "dependencies": {
<<<<<<< HEAD
    "@noble/curves": "^1.4.0",
    "@noble/hashes": "^1.5.0",
    "@types/readline-sync": "^1.4.8",
    "dotenv": "^16.4.7",
=======
    "@noble/curves": "1.8.1",
    "@types/readline-sync": "1.4.8",
    "dotenv": "16.4.7",
>>>>>>> 8844a553
    "npm-run-all": "4.1.5",
    "readline-sync": "1.4.10",
    "superagent": "10.2.0"
  },
  "peerDependencies": {
    "@aptos-labs/ts-sdk": "link:../.."
  },
  "devDependencies": {
    "@types/node": "^22.13.11",
    "ts-node": "^10.9.2",
    "typescript": "^5.8.2"
  }
}<|MERGE_RESOLUTION|>--- conflicted
+++ resolved
@@ -23,27 +23,16 @@
     "keyless_mainnet": "ts-node keyless_mainnet.ts",
     "local_node": "ts-node local_node.ts",
     "swap": "ts-node swap.ts",
-<<<<<<< HEAD
-    "test": "run-s simple_transfer multi_agent_transfer simple_sponsored_transaction transfer_coin custom_client publish_package_from_filepath external_signing sign_struct your_coin your_fungible_asset public_key_authenticator_account_abstraction hello_world_authenticator_account_abstraction view_bcs",
+    "test": "run-s simple_transfer multi_agent_transfer simple_sponsored_transaction transfer_coin custom_client publish_package_from_filepath external_signing sign_struct your_coin your_fungible_asset public_key_authenticator_account_abstraction hello_world_authenticator_account_abstraction",
     "twisted_el_gamal": "ts-node twisted_el_gamal.ts"
-=======
-    "test": "run-s simple_transfer multi_agent_transfer simple_sponsored_transaction transfer_coin custom_client publish_package_from_filepath external_signing sign_struct your_coin your_fungible_asset public_key_authenticator_account_abstraction hello_world_authenticator_account_abstraction"
->>>>>>> 8844a553
   },
   "keywords": [],
   "author": "",
   "license": "ISC",
   "dependencies": {
-<<<<<<< HEAD
-    "@noble/curves": "^1.4.0",
-    "@noble/hashes": "^1.5.0",
-    "@types/readline-sync": "^1.4.8",
-    "dotenv": "^16.4.7",
-=======
     "@noble/curves": "1.8.1",
     "@types/readline-sync": "1.4.8",
     "dotenv": "16.4.7",
->>>>>>> 8844a553
     "npm-run-all": "4.1.5",
     "readline-sync": "1.4.10",
     "superagent": "10.2.0"
