--- conflicted
+++ resolved
@@ -43,11 +43,7 @@
     "build:types": "tsc -p tsconfig.build.json --outDir ./dist/types --declaration --emitDeclarationOnly",
     "build:cjs": "npx swc src -d ./dist/cjs --config-file .swcrc -C module.type=commonjs --strip-leading-paths --copy-files",
     "build:esm": "npx swc src -d ./dist/esm --config-file .swcrc -C module.type=es6 isModule=true --strip-leading-paths --copy-files",
-<<<<<<< HEAD
     "test": "pnpm jest"
-=======
-    "test": "pnpm jest --testPathIgnorePatterns={./tests/units/api,./tests/e2e} --passWithNoTests"
->>>>>>> a4a1475d
   },
   "dependencies": {
     "@aptos-labs/confidential-asset-wasm-bindings": "^0.0.2",
