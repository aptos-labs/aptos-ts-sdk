// Copyright © Aptos Foundation
// SPDX-License-Identifier: Apache-2.0

/**
 * The current version of the SDK
 *
 * hardcoded for now, we would want to have it injected dynamically
 */
<<<<<<< HEAD
export const VERSION = "1.13.1-zeta.5";
=======
export const VERSION = "1.13.3";
>>>>>>> b02960c1
<|MERGE_RESOLUTION|>--- conflicted
+++ resolved
@@ -6,8 +6,4 @@
  *
  * hardcoded for now, we would want to have it injected dynamically
  */
-<<<<<<< HEAD
-export const VERSION = "1.13.1-zeta.5";
-=======
-export const VERSION = "1.13.3";
->>>>>>> b02960c1
+export const VERSION = "1.13.3-zeta.0";