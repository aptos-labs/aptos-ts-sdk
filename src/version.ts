// Copyright © Aptos Foundation
// SPDX-License-Identifier: Apache-2.0

/**
 * The current version of the SDK
 *
 * hardcoded for now, we would want to have it injected dynamically
 */
<<<<<<< HEAD
export const VERSION = "1.13.3-zeta.3";
=======
export const VERSION = "1.14.0";
>>>>>>> 7a441fee
<|MERGE_RESOLUTION|>--- conflicted
+++ resolved
@@ -6,8 +6,4 @@
  *
  * hardcoded for now, we would want to have it injected dynamically
  */
-<<<<<<< HEAD
-export const VERSION = "1.13.3-zeta.3";
-=======
-export const VERSION = "1.14.0";
->>>>>>> 7a441fee
+export const VERSION = "1.14.0-zeta.0";