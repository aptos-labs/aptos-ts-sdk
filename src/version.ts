--- conflicted
+++ resolved
@@ -6,8 +6,4 @@
  *
  * hardcoded for now, we would want to have it injected dynamically
  */
-<<<<<<< HEAD
-export const VERSION = "1.10.0-zeta.4";
-=======
-export const VERSION = "1.12.2";
->>>>>>> 26b3e64e
+export const VERSION = "1.12.2-zeta.0";