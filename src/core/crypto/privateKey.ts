/* eslint-disable max-len */

import { HexInput, PrivateKeyVariants } from "../../types";
import { Hex } from "../hex";
import { PublicKey } from "./publicKey";
import { Signature } from "./signature";

/**
 * Represents a private key used for signing messages and deriving the associated public key.
<<<<<<< HEAD
 *
 * @method sign - Signs the given message with the private key.
 * @method publicKey - Derives the public key associated with the private key.
 * @method toUint8Array - Retrieves the private key in bytes.
 * @group Implementation
 * @category Serialization
=======
>>>>>>> a3012683
 */
export interface PrivateKey {
  /**
   * Sign the given message with the private key to create a signature.
   * @param message - The message to be signed, provided in HexInput format.
   * @returns A Signature object representing the signed message.
   * @group Implementation
   * @category Serialization
   */
  sign(message: HexInput): Signature;

  /**
   * Derive the public key associated with the private key.
   * @group Implementation
   * @category Serialization
   */
  publicKey(): PublicKey;

  /**
   * Get the private key in bytes (Uint8Array).
   * @group Implementation
   * @category Serialization
   */
  toUint8Array(): Uint8Array;
}

export class PrivateKey {
  /**
   * The AIP-80 compliant prefixes for each private key type. Append this to a private key's hex representation
   * to get an AIP-80 compliant string.
   *
   * [Read about AIP-80](https://github.com/aptos-foundation/AIPs/blob/main/aips/aip-80.md)
   */
  public static readonly AIP80_PREFIXES = {
    [PrivateKeyVariants.Ed25519]: "ed25519-priv-",
    [PrivateKeyVariants.Secp256k1]: "secp256k1-priv-",
  };

  /**
   * Format a HexInput to an AIP-80 compliant string.
   *
   * [Read about AIP-80](https://github.com/aptos-foundation/AIPs/blob/main/aips/aip-80.md)
   *
   * @param privateKey - The HexString or Uint8Array format of the private key.
   * @param privateKeyType - The private key type
   */
  public static formatPrivateKey(privateKey: HexInput, type: PrivateKeyVariants): string {
    const aip80Prefix = PrivateKey.AIP80_PREFIXES[type];
    return `${aip80Prefix}${Hex.fromHexInput(privateKey).toString()}`;
  }

  /**
   * Parse a HexInput that may be a HexString, Uint8Array, or a AIP-80 compliant string to a Hex instance.
   *
   * [Read about AIP-80](https://github.com/aptos-foundation/AIPs/blob/main/aips/aip-80.md)
   *
   * @param value - A HexString, Uint8Array, or a AIP-80 compliant string.
   * @param privateKeyType - The private key type
   * @param strict - If true, the value MUST be compliant with AIP-80.
   */
  public static parseHexInput(value: HexInput, type: PrivateKeyVariants, strict?: boolean): Hex {
    let data: Hex;

    const aip80Prefix = PrivateKey.AIP80_PREFIXES[type];
    if (typeof value === "string") {
      if (!strict && !value.startsWith(aip80Prefix)) {
        // HexString input
        data = Hex.fromHexInput(value);
        // If the strictness is false, the user has opted into non-AIP-80 compliant private keys.
        if (strict !== false) {
          // eslint-disable-next-line no-console
          console.warn(
            "[Aptos SDK] It is recommended that private keys are AIP-80 compliant (https://github.com/aptos-foundation/AIPs/blob/main/aips/aip-80.md). You can fix the private key by formatting it with `PrivateKey.formatPrivateKey(privateKey: string, type: 'ed25519' | 'secp256k1'): string`.",
          );
        }
      } else if (value.startsWith(aip80Prefix)) {
        // AIP-80 Compliant String input
        data = Hex.fromHexString(value.split("-")[2]);
      } else {
        if (strict) {
          // The value does not start with the AIP-80 prefix, and strict is true.
          throw new Error("Invalid HexString input while parsing private key. Must AIP-80 compliant string.");
        }

        // This condition should never be reached.
        throw new Error("Invalid HexString input while parsing private key.");
      }
    } else {
      // The value is an Uint8Array
      data = Hex.fromHexInput(value);
      // If the strictness is false, the user has opted into non-AIP-80 compliant private keys.
      if (strict !== false) {
        // eslint-disable-next-line no-console
        console.warn(
          "[Aptos SDK] It is recommended that private keys are parsed as AIP-80 compliant strings instead of Uint8Array (https://github.com/aptos-foundation/AIPs/blob/main/aips/aip-80.md). You can fix the private key by formatting it with `PrivateKey.formatPrivateKey(privateKey: Uint8Array, type: 'ed25519' | 'secp256k1'): string`.",
        );
      }
    }

    return data;
  }
}<|MERGE_RESOLUTION|>--- conflicted
+++ resolved
@@ -7,15 +7,8 @@
 
 /**
  * Represents a private key used for signing messages and deriving the associated public key.
-<<<<<<< HEAD
- *
- * @method sign - Signs the given message with the private key.
- * @method publicKey - Derives the public key associated with the private key.
- * @method toUint8Array - Retrieves the private key in bytes.
  * @group Implementation
  * @category Serialization
-=======
->>>>>>> a3012683
  */
 export interface PrivateKey {
   /**
