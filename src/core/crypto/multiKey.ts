import { SigningScheme as AuthenticationKeyScheme } from "../../types";
import { Deserializer } from "../../bcs/deserializer";
import { Serializer } from "../../bcs/serializer";
import { AuthenticationKey } from "../authenticationKey";
import { AccountPublicKey, PublicKey, VerifySignatureArgs } from "./publicKey";
import { Signature } from "./signature";
import { AnyPublicKey, AnySignature } from "./singleKey";

/**
 * Counts the number of set bits (1s) in a byte.
 * This function can help you determine the population count of a given byte value.
 *
 * @param byte - The byte value for which to count the number of set bits.
 * @group Implementation
 * @category Serialization
 */
/* eslint-disable no-bitwise */
function bitCount(byte: number) {
  let n = byte;
  n -= (n >> 1) & 0x55555555;
  n = (n & 0x33333333) + ((n >> 2) & 0x33333333);
  return (((n + (n >> 4)) & 0xf0f0f0f) * 0x1010101) >> 24;
}
/* eslint-enable no-bitwise */

export abstract class AbstractMultiKey extends AccountPublicKey {
  publicKeys: PublicKey[];

  constructor(args: { publicKeys: PublicKey[] }) {
    super();
    this.publicKeys = args.publicKeys;
  }

  /**
   * Create a bitmap that holds the mapping from the original public keys
   * to the signatures passed in
   *
   * @param args.bits array of the index mapping to the matching public keys
   * @returns Uint8array bit map
   * @group Implementation
   * @category Serialization
   */
  createBitmap(args: { bits: number[] }): Uint8Array {
    const { bits } = args;
    // Bits are read from left to right. e.g. 0b10000000 represents the first bit is set in one byte.
    // The decimal value of 0b10000000 is 128.
    const firstBitInByte = 128;
    const bitmap = new Uint8Array([0, 0, 0, 0]);

    // Check if duplicates exist in bits
    const dupCheckSet = new Set();

    bits.forEach((bit: number, idx: number) => {
      if (idx + 1 > this.publicKeys.length) {
        throw new Error(`Signature index ${idx + 1} is out of public keys range, ${this.publicKeys.length}.`);
      }

      if (dupCheckSet.has(bit)) {
        throw new Error(`Duplicate bit ${bit} detected.`);
      }

      dupCheckSet.add(bit);

      const byteOffset = Math.floor(bit / 8);

      let byte = bitmap[byteOffset];

      // eslint-disable-next-line no-bitwise
      byte |= firstBitInByte >> bit % 8;

      bitmap[byteOffset] = byte;
    });

    return bitmap;
  }

  /**
   * Get the index of the provided public key.
   *
   * This function retrieves the index of a specified public key within the MultiKey.
   * If the public key does not exist, it throws an error.
   *
   * @param publicKey - The public key to find the index for.
   * @returns The corresponding index of the public key, if it exists.
   * @throws Error - If the public key is not found in the MultiKey.
   * @group Implementation
   * @category Serialization
   */
  getIndex(publicKey: PublicKey): number {
    const index = this.publicKeys.findIndex((pk) => pk.toString() === publicKey.toString());

    if (index !== -1) {
      return index;
    }
    throw new Error(`Public key ${publicKey} not found in multi key set ${this.publicKeys}`);
  }
}

/**
 * Represents a multi-key authentication scheme for accounts, allowing multiple public keys
 * to be associated with a single account. This class enforces a minimum number of valid signatures
 * required to authorize actions, ensuring enhanced security for multi-agent accounts.
 *
 * The public keys of each individual agent can be any type of public key supported by Aptos.
 * Since [AIP-55](https://github.com/aptos-foundation/AIPs/pull/263), Aptos supports
 * `Legacy` and `Unified` authentication keys.
 * @group Implementation
 * @category Serialization
 */
export class MultiKey extends AbstractMultiKey {
  /**
   * List of any public keys
   * @group Implementation
   * @category Serialization
   */
  public readonly publicKeys: AnyPublicKey[];

  /**
   * The minimum number of valid signatures required, for the number of public keys specified
   * @group Implementation
   * @category Serialization
   */
  public readonly signaturesRequired: number;

  /**
   * Signature for a K-of-N multi-sig transaction.
   * This constructor initializes a multi-signature transaction with the provided signatures and bitmap.
   *
   * @param args An object containing the parameters for the multi-signature transaction.
   * @param args.signatures A list of signatures.
   * @param args.bitmap A bitmap represented as a Uint8Array or an array of numbers, where each bit indicates whether a
   * corresponding signature is present. A maximum of 32 signatures is supported, and the length of the bitmap must be 4 bytes.
   *
   * @throws Error if the number of signatures exceeds the maximum supported, if the bitmap length is incorrect, or if the number
   * of signatures does not match the bitmap.
   * @group Implementation
   * @category Serialization
   */
  // region Constructors
  constructor(args: { publicKeys: Array<PublicKey>; signaturesRequired: number }) {
    const { publicKeys, signaturesRequired } = args;
    super({ publicKeys });

    // Validate number of public keys is greater than signature required
    if (signaturesRequired < 1) {
      throw new Error("The number of required signatures needs to be greater than 0");
    }

    // Validate number of public keys is greater than signature required
    if (publicKeys.length < signaturesRequired) {
      throw new Error(
        `Provided ${publicKeys.length} public keys is smaller than the ${signaturesRequired} required signatures`,
      );
    }

    // Make sure that all keys are normalized to the SingleKey authentication scheme
    this.publicKeys = publicKeys.map((publicKey) =>
      publicKey instanceof AnyPublicKey ? publicKey : new AnyPublicKey(publicKey),
    );

    this.signaturesRequired = signaturesRequired;
  }

  // endregion

  // region AccountPublicKey

  /**
   * Verifies the provided signature against the given message.
   * This function helps ensure the integrity and authenticity of the message by checking if the signature is valid.
   *
   * @param args - The arguments for verifying the signature.
   * @param args.message - The message that was signed.
   * @param args.signature - The signature to verify.
   * @group Implementation
   * @category Serialization
   */
  // eslint-disable-next-line class-methods-use-this, @typescript-eslint/no-unused-vars
  verifySignature(args: VerifySignatureArgs): boolean {
    throw new Error("not implemented");
  }

  /**
   * Generates an authentication key based on the current instance's byte representation.
   * This key can be used for secure authentication processes within the system.
   *
   * @returns {AuthenticationKey} The generated authentication key.
   * @group Implementation
   * @category Serialization
   */
  authKey(): AuthenticationKey {
    return AuthenticationKey.fromSchemeAndBytes({
      scheme: AuthenticationKeyScheme.MultiKey,
      input: this.toUint8Array(),
    });
  }

  // endregion

  // region Serializable

  /**
   * Serializes the object by writing its signatures and bitmap to the provided serializer.
   * This allows the object to be converted into a format suitable for transmission or storage.
   *
   * @param serializer - The serializer instance used to perform the serialization.
   * @group Implementation
   * @category Serialization
   */
  serialize(serializer: Serializer): void {
    serializer.serializeVector(this.publicKeys);
    serializer.serializeU8(this.signaturesRequired);
  }

  /**
   * Deserializes a MultiKeySignature from the provided deserializer.
   * This function retrieves the signatures and bitmap necessary for creating a MultiKeySignature object.
   *
   * @param deserializer - The deserializer instance used to read the serialized data.
   * @group Implementation
   * @category Serialization
   */
  static deserialize(deserializer: Deserializer): MultiKey {
    const keys = deserializer.deserializeVector(AnyPublicKey);
    const signaturesRequired = deserializer.deserializeU8();

    return new MultiKey({ publicKeys: keys, signaturesRequired });
  }

  // endregion

  /**
<<<<<<< HEAD
   * Create a bitmap that holds the mapping from the original public keys
   * to the signatures passed in
   *
   * @param args.bits array of the index mapping to the matching public keys
   * @returns Uint8array bit map
   * @group Implementation
   * @category Serialization
   */
  createBitmap(args: { bits: number[] }): Uint8Array {
    const { bits } = args;
    // Bits are read from left to right. e.g. 0b10000000 represents the first bit is set in one byte.
    // The decimal value of 0b10000000 is 128.
    const firstBitInByte = 128;
    const bitmap: number[] = [];

    // Check if duplicates exist in bits
    const dupCheckSet = new Set();

    bits.forEach((bit: number, idx: number) => {
      if (idx + 1 > this.publicKeys.length) {
        throw new Error(`Signature index ${idx + 1} is out of public keys range, ${this.publicKeys.length}.`);
      }

      if (dupCheckSet.has(bit)) {
        throw new Error(`Duplicate bit ${bit} detected.`);
      }

      dupCheckSet.add(bit);

      const byteOffset = Math.floor(bit / 8);

      // Extend by required number of bytes
      if (bitmap.length < byteOffset) {
        for (let i = bitmap.length; i < byteOffset; i += 1) {
          bitmap.push(0);
        }
      }

      let byte = bitmap[byteOffset];

      // eslint-disable-next-line no-bitwise
      byte |= firstBitInByte >> bit % 8;

      bitmap[byteOffset] = byte;
    });

    return new Uint8Array(bitmap);
  }

  /**
=======
>>>>>>> 6621bec2
   * Get the index of the provided public key.
   *
   * This function retrieves the index of a specified public key within the MultiKey.
   * If the public key does not exist, it throws an error.
   *
   * @param publicKey - The public key to find the index for.
   * @returns The corresponding index of the public key, if it exists.
   * @throws Error - If the public key is not found in the MultiKey.
   * @group Implementation
   */
  getIndex(publicKey: PublicKey): number {
    const anyPublicKey = publicKey instanceof AnyPublicKey ? publicKey : new AnyPublicKey(publicKey);
    return super.getIndex(anyPublicKey);
  }

  public static isInstance(value: PublicKey): value is MultiKey {
    return "publicKeys" in value && "signaturesRequired" in value;
  }
}

/**
 * Represents a multi-signature transaction using Ed25519 signatures.
 * This class allows for the creation and management of a K-of-N multi-signature scheme,
 * where a specified number of signatures are required to authorize a transaction.
 *
 * It includes functionality to validate the number of signatures against a bitmap,
 * which indicates which public keys have signed the transaction.
 * @group Implementation
 * @category Serialization
 */
export class MultiKeySignature extends Signature {
  /**
   * Number of bytes in the bitmap representing who signed the transaction (32-bits)
   * @group Implementation
   * @category Serialization
   */
  static BITMAP_LEN: number = 4;

  /**
   * Maximum number of Ed25519 signatures supported
   * @group Implementation
   * @category Serialization
   */
  static MAX_SIGNATURES_SUPPORTED = MultiKeySignature.BITMAP_LEN * 8;

  /**
   * The list of underlying Ed25519 signatures
   * @group Implementation
   * @category Serialization
   */
  public readonly signatures: AnySignature[];

  /**
   * 32-bit Bitmap representing who signed the transaction
   *
   * This is represented where each public key can be masked to determine whether the message was signed by that key.
   * @group Implementation
   * @category Serialization
   */
  public readonly bitmap: Uint8Array;

  /**
   * Signature for a K-of-N multi-sig transaction.
   *
   * @see {@link
   * https://aptos.dev/integration/creating-a-signed-transaction/#multisignature-transactions | Creating a Signed Transaction}
   *
   * @param args.signatures A list of signatures
   * @param args.bitmap 4 bytes, at most 32 signatures are supported. If Nth bit value is `1`, the Nth
   * signature should be provided in `signatures`. Bits are read from left to right
   * @group Implementation
   * @category Serialization
   */
  constructor(args: { signatures: Array<Signature | AnySignature>; bitmap: Uint8Array | number[] }) {
    super();
    const { signatures, bitmap } = args;

    if (signatures.length > MultiKeySignature.MAX_SIGNATURES_SUPPORTED) {
      throw new Error(`The number of signatures cannot be greater than ${MultiKeySignature.MAX_SIGNATURES_SUPPORTED}`);
    }

    // Make sure that all signatures are normalized to the SingleKey authentication scheme
    this.signatures = signatures.map((signature) =>
      signature instanceof AnySignature ? signature : new AnySignature(signature),
    );

    if (!(bitmap instanceof Uint8Array)) {
      this.bitmap = MultiKeySignature.createBitmap({ bits: bitmap });
    } else {
      this.bitmap = bitmap;
    }

    const nSignatures = this.bitmap.reduce((acc, byte) => acc + bitCount(byte), 0);
    if (nSignatures !== this.signatures.length) {
      throw new Error(`Expecting ${nSignatures} signatures from the bitmap, but got ${this.signatures.length}`);
    }
  }

  /**
   * Helper method to create a bitmap out of the specified bit positions
   * @param args.bits The bitmap positions that should be set. A position starts at index 0.
   * Valid position should range between 0 and 31.
   * @example
   * Here's an example of valid `bits`
   * ```
   * [0, 2, 31]
   * ```
   * `[0, 2, 31]` means the 1st, 3rd and 32nd bits should be set in the bitmap.
   * The result bitmap should be 0b1010000000000000000000000000001
   *
   * @returns bitmap that is 32bit long
   * @group Implementation
   * @category Serialization
   */
  static createBitmap(args: { bits: number[] }): Uint8Array {
    const { bits } = args;
    // Bits are read from left to right. e.g. 0b10000000 represents the first bit is set in one byte.
    // The decimal value of 0b10000000 is 128.
    const firstBitInByte = 128;
    const bitmap = new Uint8Array([0, 0, 0, 0]);

    // Check if duplicates exist in bits
    const dupCheckSet = new Set();

    bits.forEach((bit: number) => {
      if (bit >= MultiKeySignature.MAX_SIGNATURES_SUPPORTED) {
        throw new Error(`Cannot have a signature larger than ${MultiKeySignature.MAX_SIGNATURES_SUPPORTED - 1}.`);
      }

      if (dupCheckSet.has(bit)) {
        throw new Error("Duplicate bits detected.");
      }

      dupCheckSet.add(bit);

      const byteOffset = Math.floor(bit / 8);

      let byte = bitmap[byteOffset];

      // eslint-disable-next-line no-bitwise
      byte |= firstBitInByte >> bit % 8;

      bitmap[byteOffset] = byte;
    });

    return bitmap;
  }

  // region Serializable

  serialize(serializer: Serializer): void {
    // Note: we should not need to serialize the vector length, as it can be derived from the bitmap
    serializer.serializeVector(this.signatures);
    serializer.serializeBytes(this.bitmap);
  }

  static deserialize(deserializer: Deserializer): MultiKeySignature {
    const signatures = deserializer.deserializeVector(AnySignature);
    const bitmap = deserializer.deserializeBytes();
    return new MultiKeySignature({ signatures, bitmap });
  }

  // endregion
}<|MERGE_RESOLUTION|>--- conflicted
+++ resolved
@@ -230,7 +230,6 @@
   // endregion
 
   /**
-<<<<<<< HEAD
    * Create a bitmap that holds the mapping from the original public keys
    * to the signatures passed in
    *
@@ -281,8 +280,6 @@
   }
 
   /**
-=======
->>>>>>> 6621bec2
    * Get the index of the provided public key.
    *
    * This function retrieves the index of a specified public key within the MultiKey.
