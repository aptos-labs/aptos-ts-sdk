// Copyright © Aptos Foundation
// SPDX-License-Identifier: Apache-2.0

import { hmac } from "@noble/hashes/hmac";
import { sha512 } from "@noble/hashes/sha512";
import * as bip39 from "@scure/bip39";

/**
 * Contains the derived cryptographic key as a Uint8Array.
 * @group Implementation
 * @category Serialization
 */
export type DerivedKeys = {
  key: Uint8Array;
  chainCode: Uint8Array;
};

/**
 * Aptos derive path is 637
 * @group Implementation
 * @category Serialization
 */
export const APTOS_HARDENED_REGEX = /^m\/44'\/637'\/[0-9]+'\/[0-9]+'\/[0-9]+'?$/;

/**
 * @group Implementation
 * @category Serialization
 */
export const APTOS_BIP44_REGEX = /^m\/44'\/637'\/[0-9]+'\/[0-9]+\/[0-9]+$/;

/**
 * Supported key types and their associated seeds.
 * @group Implementation
 * @category Serialization
 */
export enum KeyType {
  ED25519 = "ed25519 seed",
}

/**
 * @group Implementation
 * @category Serialization
 */
export const HARDENED_OFFSET = 0x80000000;

/**
 * Validate a BIP-44 derivation path string to ensure it meets the required format.
 * This function checks if the provided path adheres to the BIP-44 standard for Secp256k1.
 * Parse and validate a path that is compliant to BIP-44 in form m/44'/637'/{account_index}'/{change_index}/{address_index}
 * for Secp256k1
 *
 * Note that for Secp256k1, the last two components must be non-hardened.
 *
 * @param path - The path string to validate (e.g. `m/44'/637'/0'/0/0`).
 * @group Implementation
 * @category Serialization
 */
export function isValidBIP44Path(path: string): boolean {
  return APTOS_BIP44_REGEX.test(path);
}

/**
 * Aptos derive path is 637
 *
 * Parse and validate a path that is compliant to SLIP-0010 and BIP-44
 * in form m/44'/637'/{account_index}'/{change_index}'/{address_index}'.
 * See SLIP-0010 {@link https://github.com/satoshilabs/slips/blob/master/slip-0044.md}
 * See BIP-44 {@link https://github.com/bitcoin/bips/blob/master/bip-0044.mediawiki}
 *
 * Note that for Ed25519, all components must be hardened.
 * This is because non-hardened [PK] derivation would not work due to Ed25519's lack of a key homomorphism.
 * Specifically, you cannot derive the PK associated with derivation path a/b/c given the PK of a/b.
 * This is because the PK in Ed25519 is, more or less, computed as 𝑔𝐻(𝑠𝑘),
 * with the hash function breaking the homomorphism.
 *
 * @param path - The derivation path string to validate (e.g. `m/44'/637'/0'/0'/0'`).
 * @group Implementation
 * @category Serialization
 */
export function isValidHardenedPath(path: string): boolean {
  return APTOS_HARDENED_REGEX.test(path);
}

/**
 * @group Implementation
 * @category Serialization
 */
export const deriveKey = (hashSeed: Uint8Array | string, data: Uint8Array | string): DerivedKeys => {
  const digest = hmac.create(sha512, hashSeed).update(data).digest();
  return {
    key: digest.slice(0, 32),
    chainCode: digest.slice(32),
  };
};

/**
 * Derive a child key from the private key
 * @param key
 * @param chainCode
 * @param index
<<<<<<< HEAD
 * @constructor
 * @group Implementation
 * @category Serialization
=======
>>>>>>> a3012683
 */
export const CKDPriv = ({ key, chainCode }: DerivedKeys, index: number): DerivedKeys => {
  const buffer = new ArrayBuffer(4);
  new DataView(buffer).setUint32(0, index);
  const indexBytes = new Uint8Array(buffer);
  const zero = new Uint8Array([0]);
  const data = new Uint8Array([...zero, ...key, ...indexBytes]);
  return deriveKey(chainCode, data);
};

const removeApostrophes = (val: string): string => val.replace(/'/g, "");

/**
 * Splits derive path into segments
 * @param path
 * @group Implementation
 * @category Serialization
 */
export const splitPath = (path: string): Array<string> => path.split("/").slice(1).map(removeApostrophes);

/**
 * Normalizes the mnemonic by removing extra whitespace and making it lowercase
 * @param mnemonic the mnemonic seed phrase
 * @group Implementation
 * @category Serialization
 */
export const mnemonicToSeed = (mnemonic: string): Uint8Array => {
  const normalizedMnemonic = mnemonic
    .trim()
    .split(/\s+/)
    .map((part) => part.toLowerCase())
    .join(" ");
  return bip39.mnemonicToSeedSync(normalizedMnemonic);
};<|MERGE_RESOLUTION|>--- conflicted
+++ resolved
@@ -98,12 +98,8 @@
  * @param key
  * @param chainCode
  * @param index
-<<<<<<< HEAD
- * @constructor
  * @group Implementation
  * @category Serialization
-=======
->>>>>>> a3012683
  */
 export const CKDPriv = ({ key, chainCode }: DerivedKeys, index: number): DerivedKeys => {
   const buffer = new ArrayBuffer(4);
