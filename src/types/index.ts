export * from "./indexer";
<<<<<<< HEAD

/**
 * Different MIME types used for data interchange in transactions and responses.
 * @group Implementation
 * @category Types
 */
export enum MimeType {
  /**
   * JSON representation, used for transaction submission and accept type JSON output
   * @group Implementation
   * @category Types
   */
  JSON = "application/json",
  /**
   * BCS representation, used for accept type BCS output
   * @group Implementation
   * @category Types
   */
  BCS = "application/x-bcs",
  /**
   * BCS representation, used for transaction submission in BCS input
   * @group Implementation
   * @category Types
   */
  BCS_SIGNED_TRANSACTION = "application/x.aptos.signed_transaction+bcs",
  BCS_VIEW_FUNCTION = "application/x.aptos.view_function+bcs",
}

/**
 * Hexadecimal data input for functions, supporting both string and Uint8Array formats.
 * @group Implementation
 * @category Types
 */
export type HexInput = string | Uint8Array;

/**
 * Variants of type tags used in the system, encompassing various data types and structures.
 * {@link https://github.com/aptos-labs/aptos-core/blob/main/third_party/move/move-core/types/src/language_storage.rs#L27}
 * @group Implementation
 * @category Types
 */
export enum TypeTagVariants {
  Bool = 0,
  U8 = 1,
  U64 = 2,
  U128 = 3,
  Address = 4,
  Signer = 5,
  Vector = 6,
  Struct = 7,
  U16 = 8,
  U32 = 9,
  U256 = 10,
  Reference = 254, // This is specifically a placeholder and does not represent a real type
  Generic = 255, // This is specifically a placeholder and does not represent a real type
}

/**
 * Variants of script transaction arguments used in Rust, encompassing various data types for transaction processing.
 * {@link https://github.com/aptos-labs/aptos-core/blob/main/third_party/move/move-core/types/src/transaction_argument.rs#L11}
 * @group Implementation
 * @category Types
 */
export enum ScriptTransactionArgumentVariants {
  U8 = 0,
  U64 = 1,
  U128 = 2,
  Address = 3,
  U8Vector = 4,
  Bool = 5,
  U16 = 6,
  U32 = 7,
  U256 = 8,
  Serialized = 9,
}

/**
 * The payload for various transaction types in the system.
 * {@link https://github.com/aptos-labs/aptos-core/blob/main/types/src/transaction/mod.rs#L478}
 * @group Implementation
 * @category Types
 */
export enum TransactionPayloadVariants {
  Script = 0,
  EntryFunction = 2,
  Multisig = 3,
}

/**
 * Variants of transactions used in the system.
 * {@link https://github.com/aptos-labs/aptos-core/blob/main/types/src/transaction/mod.rs#L440}
 * @group Implementation
 * @category Types
 */
export enum TransactionVariants {
  MultiAgentTransaction = 0,
  FeePayerTransaction = 1,
}

/**
 * Variants of transaction authenticators used in the system.
 * {@link https://github.com/aptos-labs/aptos-core/blob/main/types/src/transaction/authenticator.rs#L44}
 * @group Implementation
 * @category Types
 */
export enum TransactionAuthenticatorVariant {
  Ed25519 = 0,
  MultiEd25519 = 1,
  MultiAgent = 2,
  FeePayer = 3,
  SingleSender = 4,
}

/**
 * Variants of account authenticators used in transactions.
 * {@link https://github.com/aptos-labs/aptos-core/blob/main/types/src/transaction/authenticator.rs#L414}
 * @group Implementation
 * @category Types
 */
export enum AccountAuthenticatorVariant {
  Ed25519 = 0,
  MultiEd25519 = 1,
  SingleKey = 2,
  MultiKey = 3,
}

/**
 * Variants of private keys that can comply with the AIP-80 standard.
 * {@link https://github.com/aptos-foundation/AIPs/blob/main/aips/aip-80.md}
 */
export enum PrivateKeyVariants {
  Ed25519 = "ed25519",
  Secp256k1 = "secp256k1",
}

/**
 * Variants of public keys used in cryptographic operations.
 * @group Implementation
 * @category Types
 */
export enum AnyPublicKeyVariant {
  Ed25519 = 0,
  Secp256k1 = 1,
  Keyless = 3,
  FederatedKeyless = 4,
}

/**
 * Variants of signature types used for cryptographic operations.
 * @group Implementation
 * @category Types
 */
export enum AnySignatureVariant {
  Ed25519 = 0,
  Secp256k1 = 1,
  Keyless = 3,
}

/**
 * Variants of ephemeral public keys used in cryptographic operations.
 * @group Implementation
 * @category Types
 */
export enum EphemeralPublicKeyVariant {
  Ed25519 = 0,
}

/**
 * Variants of ephemeral signatures used for secure communication.
 * @group Implementation
 * @category Types
 */
export enum EphemeralSignatureVariant {
  Ed25519 = 0,
}

/**
 * Variants of ephemeral certificates used in secure transactions.
 * @group Implementation
 * @category Types
 */
export enum EphemeralCertificateVariant {
  ZkProof = 0,
}

/**
 * Variants of zero-knowledge proofs used in cryptographic operations.
 * @group Implementation
 * @category Types
 */
export enum ZkpVariant {
  Groth16 = 0,
}

/**
 * BCS types
 * @group Implementation
 * @category Types
 */
export type Uint8 = number;

/**
 * A 16-bit unsigned integer.
 * @group Implementation
 * @category Types
 */
export type Uint16 = number;

/**
 * A 32-bit unsigned integer.
 * @group Implementation
 * @category Types
 */
export type Uint32 = number;

/**
 * A 64-bit unsigned integer value.
 * @group Implementation
 * @category Types
 */
export type Uint64 = bigint;

/**
 * A 128-bit unsigned integer used for precise arithmetic operations.
 * @group Implementation
 * @category Types
 */
export type Uint128 = bigint;

/**
 * A 256-bit unsigned integer used for precise numerical calculations.
 * @group Implementation
 * @category Types
 */
export type Uint256 = bigint;

/**
 * A number or a bigint value.
 * @group Implementation
 * @category Types
 */
export type AnyNumber = number | bigint;

/**
 * Configuration options for initializing the SDK, allowing customization of its behavior and interaction with the Aptos network.
 * @group Implementation
 * @category Types
 */
export type AptosSettings = {
  readonly network?: Network;

  readonly fullnode?: string;

  readonly faucet?: string;

  readonly indexer?: string;

  readonly pepper?: string;

  readonly prover?: string;

  readonly clientConfig?: ClientConfig;

  readonly client?: Client;

  readonly fullnodeConfig?: FullNodeConfig;

  readonly indexerConfig?: IndexerConfig;

  readonly faucetConfig?: FaucetConfig;
};

/**
 * Defines the parameters for paginating query results, including the starting position and maximum number of items to return.
 * @param offset Specifies the starting position of the query result. Default is 0.
 * @param limit Specifies the maximum number of items to return. Default is 25.
 * @group Implementation
 * @category Types
 */
export interface PaginationArgs {
  offset?: AnyNumber;
  limit?: number;
}

/**
 * Represents the arguments for specifying a token standard.
 *
 * @param tokenStandard - Optional standard of the token.
 * @group Implementation
 * @category Types
 */
export interface TokenStandardArg {
  tokenStandard?: TokenStandard;
}
/**
 * @group Implementation
 * @category Types
 */
export interface OrderByArg<T extends {}> {
  orderBy?: OrderBy<T>;
}
/**
 * @group Implementation
 * @category Types
 */
export interface WhereArg<T extends {}> {
  where?: T;
}

/**
 * QUERY TYPES
 */

/**
 * A configuration object for requests to the server, including API key, extra headers, and cookie handling options.
 * @group Implementation
 * @category Types
 */
export type ClientConfig = ClientHeadersType & {
  WITH_CREDENTIALS?: boolean;
  API_KEY?: string;
};

/**
 * A configuration object for a Fullnode, allowing for the inclusion of extra headers in requests.
 * @group Implementation
 * @category Types
 */
export type FullNodeConfig = ClientHeadersType;

/**
 * An Indexer configuration object for sending requests with additional headers.
 * @group Implementation
 * @category Types
 */
export type IndexerConfig = ClientHeadersType;

/**
 * A configuration object for a faucet, including optional authentication and headers for requests.
 * @group Implementation
 * @category Types
 */
export type FaucetConfig = ClientHeadersType & {
  AUTH_TOKEN?: string;
};

/**
 * General type definition for client headers.
 * @group Implementation
 * @category Types
 */
export type ClientHeadersType = {
  HEADERS?: Record<string, string | number | boolean>;
};

/**
 * Represents a client for making requests to a service provider.
 *
 * @param Req - The type of the request payload.
 * @param Res - The type of the response payload.
 * @group Implementation
 * @category Types
 */
export interface ClientRequest<Req> {
  url: string;
  method: "GET" | "POST";
  originMethod?: string;
  body?: Req;
  contentType?: string;
  params?: any;
  overrides?: ClientConfig & FullNodeConfig & IndexerConfig & FaucetConfig;
  headers?: Record<string, any>;
}
/**
 * @group Implementation
 * @category Types
 */
export interface ClientResponse<Res> {
  status: number;
  statusText: string;
  data: Res;
  config?: any;
  request?: any;
  response?: any;
  headers?: any;
}
/**
 * @group Implementation
 * @category Types
 */
export interface Client {
  /**
   * Sends a request to the specified URL with the given options.
   *
   * @param requestOptions - The options for the request.
   * @param requestOptions.url - The URL to send the request to.
   * @param requestOptions.method - The HTTP method to use, either "GET" or "POST".
   * @param requestOptions.path - An optional path to append to the URL.
   * @param requestOptions.body - The body of the request, applicable for POST requests.
   * @param requestOptions.contentType - The content type of the request body.
   * @param requestOptions.acceptType - The expected content type of the response.
   * @param requestOptions.params - Optional parameters to include in the request.
   * @param requestOptions.originMethod - An optional method to specify the origin of the request.
   * @param requestOptions.overrides - Optional configuration overrides for the request.
   * @group Implementation
   * @category Types
   */
  provider<Req, Res>(requestOptions: ClientRequest<Req>): Promise<ClientResponse<Res>>;
}

/**
 * The API request type
 *
 * @param url - the url to make the request to, i.e. https://fullnode.devnet.aptoslabs.com/v1
 * @param method - the request method "GET" | "POST"
 * @param endpoint (optional) - the endpoint to make the request to, i.e. transactions
 * @param body (optional) - the body of the request
 * @param contentType (optional) - the content type to set the `content-type` header to,
 * by default is set to `application/json`
 * @param params (optional) - query params to add to the request
 * @param originMethod (optional) - the local method the request came from
 * @param overrides (optional) - a `ClientConfig` object type to override request data
 * @group Implementation
 * @category Types
 */
export type AptosRequest = {
  url: string;
  method: "GET" | "POST";
  path?: string;
  body?: any;
  contentType?: string;
  acceptType?: string;
  params?: Record<string, string | AnyNumber | boolean | undefined>;
  originMethod?: string;
  overrides?: ClientConfig & FullNodeConfig & IndexerConfig & FaucetConfig;
};

/**
 * The ledger version of transactions, defaulting to the latest version if not specified.
 * @group Implementation
 * @category Types
 */
export type LedgerVersionArg = {
  ledgerVersion?: AnyNumber;
};

/**
 * RESPONSE TYPES
 * @group Implementation
 * @category Types
 */

/**
 * The output of the estimate gas API, including the deprioritized estimate for the gas unit price.
 * @group Implementation
 * @category Types
 */
export type GasEstimation = {
  /**
   * The deprioritized estimate for the gas unit price
   * @group Implementation
   * @category Types
   */
  deprioritized_gas_estimate?: number;
  /**
   * The current estimate for the gas unit price
   * @group Implementation
   * @category Types
   */
  gas_estimate: number;
  /**
   * The prioritized estimate for the gas unit price
   * @group Implementation
   * @category Types
   */
  prioritized_gas_estimate?: number;
};
/**
 * @group Implementation
 * @category Types
 */
export type MoveResource<T = {}> = {
  type: MoveStructId;
  data: T;
};

/**
 * The data associated with an account, including its sequence number.
 * @group Implementation
 * @category Types
 */
export type AccountData = {
  sequence_number: string;
  authentication_key: string;
};

/**
 * A Move module containing an address.
 * @group Implementation
 * @category Types
 */
export type MoveModuleBytecode = {
  bytecode: string;
  abi?: MoveModule;
};

/**
 * TRANSACTION TYPES
 */

/**
 * Different types of transaction responses that can occur in the system.
 * @group Implementation
 * @category Types
 */
export enum TransactionResponseType {
  Pending = "pending_transaction",
  User = "user_transaction",
  Genesis = "genesis_transaction",
  BlockMetadata = "block_metadata_transaction",
  StateCheckpoint = "state_checkpoint_transaction",
  Validator = "validator_transaction",
  BlockEpilogue = "block_epilogue_transaction",
}

/**
 * The response for a transaction, which can be either pending or committed.
 * @group Implementation
 * @category Types
 */
export type TransactionResponse = PendingTransactionResponse | CommittedTransactionResponse;

/**
 * The response for a committed transaction, which can be one of several transaction types.
 * @group Implementation
 * @category Types
 */
export type CommittedTransactionResponse =
  | UserTransactionResponse
  | GenesisTransactionResponse
  | BlockMetadataTransactionResponse
  | StateCheckpointTransactionResponse
  | ValidatorTransactionResponse
  | BlockEpilogueTransactionResponse;

/**
 * Determine if the given transaction response is currently pending.
 *
 * @param response - The transaction response to evaluate.
 * @returns A boolean indicating whether the transaction is pending.
 * @group Implementation
 * @category Types
 */
export function isPendingTransactionResponse(response: TransactionResponse): response is PendingTransactionResponse {
  return response.type === TransactionResponseType.Pending;
}

/**
 * Determines if the given transaction response is a user transaction.
 *
 * @param response - The transaction response to evaluate.
 * @returns A boolean indicating whether the transaction is of type User.
 * @group Implementation
 * @category Types
 */
export function isUserTransactionResponse(response: TransactionResponse): response is UserTransactionResponse {
  return response.type === TransactionResponseType.User;
}

/**
 * Determines if the given transaction response is a Genesis transaction.
 *
 * @param response - The transaction response to evaluate.
 * @returns A boolean indicating whether the transaction is a Genesis transaction.
 * @group Implementation
 * @category Types
 */
export function isGenesisTransactionResponse(response: TransactionResponse): response is GenesisTransactionResponse {
  return response.type === TransactionResponseType.Genesis;
}

/**
 * Determine if the given transaction response is of type BlockMetadata.
 *
 * @param response - The transaction response to evaluate.
 * @returns A boolean indicating whether the response is a BlockMetadata transaction.
 * @group Implementation
 * @category Types
 */
export function isBlockMetadataTransactionResponse(
  response: TransactionResponse,
): response is BlockMetadataTransactionResponse {
  return response.type === TransactionResponseType.BlockMetadata;
}

/**
 * Determines if the provided transaction response is a state checkpoint transaction.
 *
 * @param response - The transaction response to evaluate.
 * @returns A boolean indicating whether the transaction response is of type StateCheckpoint.
 * @group Implementation
 * @category Types
 */
export function isStateCheckpointTransactionResponse(
  response: TransactionResponse,
): response is StateCheckpointTransactionResponse {
  return response.type === TransactionResponseType.StateCheckpoint;
}

/**
 * Determine if the given transaction response is of type Validator.
 *
 * @param response - The transaction response to evaluate.
 * @returns A boolean indicating whether the transaction response is a Validator type.
 * @group Implementation
 * @category Types
 */
export function isValidatorTransactionResponse(
  response: TransactionResponse,
): response is ValidatorTransactionResponse {
  return response.type === TransactionResponseType.Validator;
}

/**
 * Determines if the given transaction response is of the type Block Epilogue.
 *
 * @param response - The transaction response to evaluate.
 * @returns A boolean indicating whether the response is a Block Epilogue transaction.
 * @group Implementation
 * @category Types
 */
export function isBlockEpilogueTransactionResponse(
  response: TransactionResponse,
): response is BlockEpilogueTransactionResponse {
  return response.type === TransactionResponseType.BlockEpilogue;
}

/**
 * The response for a pending transaction, indicating that the transaction is still being processed.
 * @group Implementation
 * @category Types
 */
export type PendingTransactionResponse = {
  type: TransactionResponseType.Pending;
  hash: string;
  sender: string;
  sequence_number: string;
  max_gas_amount: string;
  gas_unit_price: string;
  expiration_timestamp_secs: string;
  payload: TransactionPayloadResponse;
  signature?: TransactionSignature;
};

/**
 * The response structure for a user transaction.
 * @group Implementation
 * @category Types
 */
export type UserTransactionResponse = {
  type: TransactionResponseType.User;
  version: string;
  hash: string;
  state_change_hash: string;
  event_root_hash: string;
  state_checkpoint_hash: string | null;
  gas_used: string;
  /**
   * Whether the transaction was successful
   * @group Implementation
   * @category Types
   */
  success: boolean;
  /**
   * The VM status of the transaction, can tell useful information in a failure
   * @group Implementation
   * @category Types
   */
  vm_status: string;
  accumulator_root_hash: string;
  /**
   * Final state of resources changed by the transaction
   * @group Implementation
   * @category Types
   */
  changes: Array<WriteSetChange>;
  sender: string;
  sequence_number: string;
  max_gas_amount: string;
  gas_unit_price: string;
  expiration_timestamp_secs: string;
  payload: TransactionPayloadResponse;
  signature?: TransactionSignature;
  /**
   * Events generated by the transaction
   * @group Implementation
   * @category Types
   */
  events: Array<Event>;
  timestamp: string;
};

/**
 * The response for a genesis transaction, indicating the type of transaction.
 * @group Implementation
 * @category Types
 */
export type GenesisTransactionResponse = {
  type: TransactionResponseType.Genesis;
  version: string;
  hash: string;
  state_change_hash: string;
  event_root_hash: string;
  state_checkpoint_hash?: string;
  gas_used: string;
  /**
   * Whether the transaction was successful
   * @group Implementation
   * @category Types
   */
  success: boolean;
  /**
   * The VM status of the transaction, can tell useful information in a failure
   * @group Implementation
   * @category Types
   */
  vm_status: string;
  accumulator_root_hash: string;
  /**
   * Final state of resources changed by the transaction
   * @group Implementation
   * @category Types
   */
  changes: Array<WriteSetChange>;
  payload: GenesisPayload;
  /**
   * Events emitted during genesis
   * @group Implementation
   * @category Types
   */
  events: Array<Event>;
};

/**
 * The structure representing a blockchain block with its height.
 * @group Implementation
 * @category Types
 */
export type BlockMetadataTransactionResponse = {
  type: TransactionResponseType.BlockMetadata;
  version: string;
  hash: string;
  state_change_hash: string;
  event_root_hash: string;
  state_checkpoint_hash: string | null;
  gas_used: string;
  /**
   * Whether the transaction was successful
   * @group Implementation
   * @category Types
   */
  success: boolean;
  /**
   * The VM status of the transaction, can tell useful information in a failure
   * @group Implementation
   * @category Types
   */
  vm_status: string;
  accumulator_root_hash: string;
  /**
   * Final state of resources changed by the transaction
   * @group Implementation
   * @category Types
   */
  changes: Array<WriteSetChange>;
  id: string;
  epoch: string;
  round: string;
  /**
   * The events emitted at the block creation
   * @group Implementation
   * @category Types
   */
  events: Array<Event>;
  /**
   * Previous block votes
   * @group Implementation
   * @category Types
   */
  previous_block_votes_bitvec: Array<number>;
  proposer: string;
  /**
   * The indices of the proposers who failed to propose
   * @group Implementation
   * @category Types
   */
  failed_proposer_indices: Array<number>;
  timestamp: string;
};

/**
 * The response for a state checkpoint transaction, indicating the type of transaction.
 * @group Implementation
 * @category Types
 */
export type StateCheckpointTransactionResponse = {
  type: TransactionResponseType.StateCheckpoint;
  version: string;
  hash: string;
  state_change_hash: string;
  event_root_hash: string;
  state_checkpoint_hash: string | null;
  gas_used: string;
  /**
   * Whether the transaction was successful
   * @group Implementation
   * @category Types
   */
  success: boolean;
  /**
   * The VM status of the transaction, can tell useful information in a failure
   * @group Implementation
   * @category Types
   */
  vm_status: string;
  accumulator_root_hash: string;
  /**
   * Final state of resources changed by the transaction
   * @group Implementation
   * @category Types
   */
  changes: Array<WriteSetChange>;
  timestamp: string;
};

/**
 * The response for a validator transaction, indicating the type of transaction.
 * @group Implementation
 * @category Types
 */
export type ValidatorTransactionResponse = {
  type: TransactionResponseType.Validator;
  version: string;
  hash: string;
  state_change_hash: string;
  event_root_hash: string;
  state_checkpoint_hash: string | null;
  gas_used: string;
  /**
   * Whether the transaction was successful
   * @group Implementation
   * @category Types
   */
  success: boolean;
  /**
   * The VM status of the transaction, can tell useful information in a failure
   * @group Implementation
   * @category Types
   */
  vm_status: string;
  accumulator_root_hash: string;
  /**
   * Final state of resources changed by the transaction
   * @group Implementation
   * @category Types
   */
  changes: Array<WriteSetChange>;
  /**
   * The events emitted by the validator transaction
   * @group Implementation
   * @category Types
   */
  events: Array<Event>;
  timestamp: string;
};

/**
 * Describes the gas state of the block, indicating whether the block gas limit has been reached.
 * @group Implementation
 * @category Types
 */
export type BlockEndInfo = {
  block_gas_limit_reached: boolean;
  block_output_limit_reached: boolean;
  block_effective_block_gas_units: number;
  block_approx_output_size: number;
};

/**
 * A transaction executed at the end of a block that tracks data from the entire block.
 * @group Implementation
 * @category Types
 */
export type BlockEpilogueTransactionResponse = {
  type: TransactionResponseType.BlockEpilogue;
  version: string;
  hash: string;
  state_change_hash: string;
  event_root_hash: string;
  state_checkpoint_hash: string | null;
  gas_used: string;
  /**
   * Whether the transaction was successful
   * @group Implementation
   * @category Types
   */
  success: boolean;
  /**
   * The VM status of the transaction, can tell useful information in a failure
   * @group Implementation
   * @category Types
   */
  vm_status: string;
  accumulator_root_hash: string;
  /**
   * Final state of resources changed by the transaction
   * @group Implementation
   * @category Types
   */
  changes: Array<WriteSetChange>;
  timestamp: string;
  block_end_info: BlockEndInfo | null;
};

/**
 * WRITESET CHANGE TYPES
 * @group Implementation
 * @category Types
 */

/**
 * A union type that encompasses both script and direct write sets for data operations.
 * @group Implementation
 * @category Types
 */
export type WriteSetChange =
  | WriteSetChangeDeleteModule
  | WriteSetChangeDeleteResource
  | WriteSetChangeDeleteTableItem
  | WriteSetChangeWriteModule
  | WriteSetChangeWriteResource
  | WriteSetChangeWriteTableItem;

/**
 * The structure for a module deletion change in a write set.
 * @group Implementation
 * @category Types
 */
export type WriteSetChangeDeleteModule = {
  type: string;
  address: string;
  /**
   * State key hash
   * @group Implementation
   * @category Types
   */
  state_key_hash: string;
  module: MoveModuleId;
};

/**
 * The payload for a resource deletion in a write set change.
 * @group Implementation
 * @category Types
 */
export type WriteSetChangeDeleteResource = {
  type: string;
  address: string;
  state_key_hash: string;
  resource: string;
};

/**
 * The payload for a write set change that deletes a table item.
 * @group Implementation
 * @category Types
 */
export type WriteSetChangeDeleteTableItem = {
  type: string;
  state_key_hash: string;
  handle: string;
  key: string;
  data?: DeletedTableData;
};

/**
 * The structure for a write module change in a write set.
 * @group Implementation
 * @category Types
 */
export type WriteSetChangeWriteModule = {
  type: string;
  address: string;
  state_key_hash: string;
  data: MoveModuleBytecode;
};

/**
 * The resource associated with a write set change, identified by its type.
 * @group Implementation
 * @category Types
 */
export type WriteSetChangeWriteResource = {
  type: string;
  address: string;
  state_key_hash: string;
  data: MoveResource;
};

/**
 * The structure for a write operation on a table in a write set change.
 * @group Implementation
 * @category Types
 */
export type WriteSetChangeWriteTableItem = {
  type: string;
  state_key_hash: string;
  handle: string;
  key: string;
  value: string;
  data?: DecodedTableData;
};

/**
 * The decoded data for a table, including its key in JSON format.
 * @group Implementation
 * @category Types
 */
export type DecodedTableData = {
  /**
   * Key of table in JSON
   * @group Implementation
   * @category Types
   */
  key: any;
  /**
   * Type of key
   * @group Implementation
   * @category Types
   */
  key_type: string;
  /**
   * Value of table in JSON
   * @group Implementation
   * @category Types
   */
  value: any;
  /**
   * Type of value
   * @group Implementation
   * @category Types
   */
  value_type: string;
};

/**
 * Data for a deleted table entry.
 * @group Implementation
 * @category Types
 */
export type DeletedTableData = {
  /**
   * Deleted key
   * @group Implementation
   * @category Types
   */
  key: any;
  /**
   * Deleted key type
   * @group Implementation
   * @category Types
   */
  key_type: string;
};

/**
 * The payload for a transaction response, which can be an entry function, script, or multisig payload.
 * @group Implementation
 * @category Types
 */
export type TransactionPayloadResponse = EntryFunctionPayloadResponse | ScriptPayloadResponse | MultisigPayloadResponse;

/**
 * The response payload for an entry function, containing the type of the entry.
 * @group Implementation
 * @category Types
 */
export type EntryFunctionPayloadResponse = {
  type: string;
  function: MoveFunctionId;
  /**
   * Type arguments of the function
   * @group Implementation
   * @category Types
   */
  type_arguments: Array<string>;
  /**
   * Arguments of the function
   * @group Implementation
   * @category Types
   */
  arguments: Array<any>;
};

/**
 * The payload for a script response, containing the type of the script.
 * @group Implementation
 * @category Types
 */
export type ScriptPayloadResponse = {
  type: string;
  code: MoveScriptBytecode;
  /**
   * Type arguments of the function
   * @group Implementation
   * @category Types
   */
  type_arguments: Array<string>;
  /**
   * Arguments of the function
   * @group Implementation
   * @category Types
   */
  arguments: Array<any>;
};

/**
 * The response payload for a multisig transaction, containing the type of the transaction.
 * @group Implementation
 * @category Types
 */
export type MultisigPayloadResponse = {
  type: string;
  multisig_address: string;
  transaction_payload?: EntryFunctionPayloadResponse;
};

/**
 * The payload for the genesis block containing the type of the payload.
 * @group Implementation
 * @category Types
 */
export type GenesisPayload = {
  type: string;
  write_set: WriteSet;
};

/**
 * The bytecode for a Move script.
 * @group Implementation
 * @category Types
 */
export type MoveScriptBytecode = {
  bytecode: string;
  abi?: MoveFunction;
};

/**
 * JSON representations of transaction signatures returned from the node API.
 * @group Implementation
 * @category Types
 */
export type TransactionSignature =
  | TransactionEd25519Signature
  | TransactionSecp256k1Signature
  | TransactionMultiEd25519Signature
  | TransactionMultiAgentSignature
  | TransactionFeePayerSignature;

/**
 * Determine if the provided signature is an Ed25519 signature.
 * This function checks for the presence of the "signature" property
 * and verifies that its value is "ed25519_signature".
 *
 * @param signature - The transaction signature to be checked.
 * @returns A boolean indicating whether the signature is an Ed25519 signature.
 * @group Implementation
 * @category Types
 */
export function isEd25519Signature(signature: TransactionSignature): signature is TransactionFeePayerSignature {
  return "signature" in signature && signature.signature === "ed25519_signature";
}

/**
 * Determine if the provided signature is a valid secp256k1 ECDSA signature.
 *
 * @param signature - The transaction signature to validate.
 * @returns A boolean indicating whether the signature is a secp256k1 ECDSA signature.
 * @group Implementation
 * @category Types
 */
export function isSecp256k1Signature(signature: TransactionSignature): signature is TransactionFeePayerSignature {
  return "signature" in signature && signature.signature === "secp256k1_ecdsa_signature";
}

/**
 * Determine if the provided transaction signature is a multi-agent signature.
 *
 * @param signature - The transaction signature to evaluate.
 * @returns A boolean indicating whether the signature is a multi-agent signature.
 * @group Implementation
 * @category Types
 */
export function isMultiAgentSignature(signature: TransactionSignature): signature is TransactionMultiAgentSignature {
  return signature.type === "multi_agent_signature";
}

/**
 * Determine if the provided signature is a fee payer signature.
 *
 * @param signature - The transaction signature to evaluate.
 * @returns A boolean indicating whether the signature is a fee payer signature.
 * @group Implementation
 * @category Types
 */
export function isFeePayerSignature(signature: TransactionSignature): signature is TransactionFeePayerSignature {
  return signature.type === "fee_payer_signature";
}

/**
 * Determine if the provided signature is of type "multi_ed25519_signature".
 *
 * @param signature - The transaction signature to check.
 * @returns A boolean indicating whether the signature is a multi-ed25519 signature.
 * @group Implementation
 * @category Types
 */
export function isMultiEd25519Signature(
  signature: TransactionSignature,
): signature is TransactionMultiEd25519Signature {
  return signature.type === "multi_ed25519_signature";
}

/**
 * The signature for a transaction using the Ed25519 algorithm.
 * @group Implementation
 * @category Types
 */
export type TransactionEd25519Signature = {
  type: string;
  public_key: string;
  signature: "ed25519_signature";
};

/**
 * The structure for a Secp256k1 signature in a transaction.
 * @group Implementation
 * @category Types
 */
export type TransactionSecp256k1Signature = {
  type: string;
  public_key: string;
  signature: "secp256k1_ecdsa_signature";
};

/**
 * The structure for a multi-signature transaction using Ed25519.
 * @group Implementation
 * @category Types
 */
export type TransactionMultiEd25519Signature = {
  type: "multi_ed25519_signature";
  /**
   * The public keys for the Ed25519 signature
   * @group Implementation
   * @category Types
   */
  public_keys: Array<string>;
  /**
   * Signature associated with the public keys in the same order
   * @group Implementation
   * @category Types
   */
  signatures: Array<string>;
  /**
   * The number of signatures required for a successful transaction
   * @group Implementation
   * @category Types
   */
  threshold: number;
  bitmap: string;
};

/**
 * The structure for a multi-agent signature in a transaction.
 * @group Implementation
 * @category Types
 */
export type TransactionMultiAgentSignature = {
  type: "multi_agent_signature";
  sender: AccountSignature;
  /**
   * The other involved parties' addresses
   * @group Implementation
   * @category Types
   */
  secondary_signer_addresses: Array<string>;
  /**
   * The associated signatures, in the same order as the secondary addresses
   * @group Implementation
   * @category Types
   */
  secondary_signers: Array<AccountSignature>;
};

/**
 * The signature of the fee payer in a transaction.
 * @group Implementation
 * @category Types
 */
export type TransactionFeePayerSignature = {
  type: "fee_payer_signature";
  sender: AccountSignature;
  /**
   * The other involved parties' addresses
   * @group Implementation
   * @category Types
   */
  secondary_signer_addresses: Array<string>;
  /**
   * The associated signatures, in the same order as the secondary addresses
   * @group Implementation
   * @category Types
   */
  secondary_signers: Array<AccountSignature>;
  fee_payer_address: string;
  fee_payer_signer: AccountSignature;
};

/**
 * The union of all single account signatures, including Ed25519, Secp256k1, and MultiEd25519 signatures.
 * @group Implementation
 * @category Types
 */
export type AccountSignature =
  | TransactionEd25519Signature
  | TransactionSecp256k1Signature
  | TransactionMultiEd25519Signature;

/**
 * @group Implementation
 * @category Types
 */
export type WriteSet = ScriptWriteSet | DirectWriteSet;

/**
 * The set of properties for writing scripts, including the type of script.
 * @group Implementation
 * @category Types
 */
export type ScriptWriteSet = {
  type: string;
  execute_as: string;
  script: ScriptPayloadResponse;
};

/**
 * The set of direct write operations, identified by a type string.
 * @group Implementation
 * @category Types
 */
export type DirectWriteSet = {
  type: string;
  changes: Array<WriteSetChange>;
  events: Array<Event>;
};

/**
 * The structure for an event's unique identifier, including its creation number.
 * @group Implementation
 * @category Types
 */

/**
 * The structure for an event, identified by a unique GUID.
 * @group Implementation
 * @category Types
 */
export type EventGuid = {
  creation_number: string;
  account_address: string;
};
/**
 * @group Implementation
 * @category Types
 */
export type Event = {
  guid: EventGuid;
  sequence_number: string;
  type: string;
  /**
   * The JSON representation of the event
   * @group Implementation
   * @category Types
   */
  data: any;
};

/**
 * A number representing a Move uint8 type.
 * @group Implementation
 * @category Types
 */
export type MoveUint8Type = number;

/**
 * A 16-bit unsigned integer used in the Move programming language.
 * @group Implementation
 * @category Types
 */
export type MoveUint16Type = number;

/**
 * A 32-bit unsigned integer type used in Move programming.
 * @group Implementation
 * @category Types
 */
export type MoveUint32Type = number;

/**
 * A string representation of a 64-bit unsigned integer used in Move programming.
 * @group Implementation
 * @category Types
 */
export type MoveUint64Type = string;

/**
 * A string representing a 128-bit unsigned integer in the Move programming language.
 * @group Implementation
 * @category Types
 */
export type MoveUint128Type = string;

/**
 * A string representation of a 256-bit unsigned integer used in Move programming.
 * @group Implementation
 * @category Types
 */
export type MoveUint256Type = string;

/**
 * A string representing a Move address.
 * @group Implementation
 * @category Types
 */
export type MoveAddressType = string;

/**
 * The type for identifying objects to be moved within the system.
 * @group Implementation
 * @category Types
 */
export type MoveObjectType = string;

/**
 * The type for move options, which can be a MoveType, null, or undefined.
 * @group Implementation
 * @category Types
 */
export type MoveOptionType = MoveType | null | undefined;

/**
 * A structure representing a move with a name.
 * @group Implementation
 * @category Types
 */
export type MoveStructId = `${string}::${string}::${string}`;

/**
 * The move function containing its name. Same as MoveStructId since it reads weird to take a StructId for a Function.
 * @group Implementation
 * @category Types
 */
export type MoveFunctionId = MoveStructId;

// TODO: Add support for looking up ABI to add proper typing
/**
 * @group Implementation
 * @category Types
 */
export type MoveStructType = {};

/**
 * A union type that encompasses various data types used in Move, including primitive types, address types, object types, and
 * arrays of MoveType.
 * @group Implementation
 * @category Types
 */
export type MoveType =
  | boolean
  | string
  | MoveUint8Type
  | MoveUint16Type
  | MoveUint32Type
  | MoveUint64Type
  | MoveUint128Type
  | MoveUint256Type
  | MoveAddressType
  | MoveObjectType
  | MoveStructType
  | Array<MoveType>;

/**
 * Possible Move values acceptable by move functions (entry, view)
 *
 * Map of a Move value to the corresponding TypeScript value
 *
 * `Bool -> boolean`
 *
 * `u8, u16, u32 -> number`
 *
 * `u64, u128, u256 -> string`
 *
 * `String -> string`
 *
 * `Address -> 0x${string}`
 *
 * `Struct - 0x${string}::${string}::${string}`
 *
 * `Object -> 0x${string}`
 *
 * `Vector -> Array<MoveValue>`
 *
 * `Option -> MoveValue | null | undefined`
 * @group Implementation
 * @category Types
 */
export type MoveValue =
  | boolean
  | string
  | MoveUint8Type
  | MoveUint16Type
  | MoveUint32Type
  | MoveUint64Type
  | MoveUint128Type
  | MoveUint256Type
  | MoveAddressType
  | MoveObjectType
  | MoveStructId
  | MoveOptionType
  | Array<MoveValue>;

/**
 * A string representation of a Move module, formatted as `module_name::function_name`.
 * Module names are case-sensitive.
 * @group Implementation
 * @category Types
 */
export type MoveModuleId = `${string}::${string}`;

/**
 * Specifies the visibility levels for move functions, controlling access permissions.
 * @group Implementation
 * @category Types
 */
export enum MoveFunctionVisibility {
  PRIVATE = "private",
  PUBLIC = "public",
  FRIEND = "friend",
}

/**
 * Abilities related to moving items within the system.
 * @group Implementation
 * @category Types
 */
export enum MoveAbility {
  STORE = "store",
  DROP = "drop",
  KEY = "key",
  COPY = "copy",
}

/**
 * Move abilities associated with the generic type parameter of a function.
 * @group Implementation
 * @category Types
 */
export type MoveFunctionGenericTypeParam = {
  constraints: Array<MoveAbility>;
};

/**
 * A field in a Move struct, identified by its name.
 * @group Implementation
 * @category Types
 */
export type MoveStructField = {
  name: string;
  type: string;
};

/**
 * A Move module
 * @group Implementation
 * @category Types
 */
export type MoveModule = {
  address: string;
  name: string;
  /**
   * Friends of the module
   * @group Implementation
   * @category Types
   */
  friends: Array<MoveModuleId>;
  /**
   * Public functions of the module
   * @group Implementation
   * @category Types
   */
  exposed_functions: Array<MoveFunction>;
  /**
   * Structs of the module
   * @group Implementation
   * @category Types
   */
  structs: Array<MoveStruct>;
};

/**
 * A move struct
 * @group Implementation
 * @category Types
 */
export type MoveStruct = {
  name: string;
  /**
   * Whether the struct is a native struct of Move
   * @group Implementation
   * @category Types
   */
  is_native: boolean;
  /**
   * Whether the struct is a module event (aka v2 event). This will be false for v1
   * events because the value is derived from the #[event] attribute on the struct in
   * the Move source code. This attribute is only relevant for v2 events.
   * @group Implementation
   * @category Types
   */
  is_event: boolean;
  /**
   * Abilities associated with the struct
   * @group Implementation
   * @category Types
   */
  abilities: Array<MoveAbility>;
  /**
   * Generic types associated with the struct
   * @group Implementation
   * @category Types
   */
  generic_type_params: Array<MoveFunctionGenericTypeParam>;
  /**
   * Fields associated with the struct
   * @group Implementation
   * @category Types
   */
  fields: Array<MoveStructField>;
};

/**
 * Move function
 * @group Implementation
 * @category Types
 */
export type MoveFunction = {
  name: string;
  visibility: MoveFunctionVisibility;
  /**
   * Whether the function can be called as an entry function directly in a transaction
   * @group Implementation
   * @category Types
   */
  is_entry: boolean;
  /**
   * Whether the function is a view function or not
   * @group Implementation
   * @category Types
   */
  is_view: boolean;
  /**
   * Generic type params associated with the Move function
   * @group Implementation
   * @category Types
   */
  generic_type_params: Array<MoveFunctionGenericTypeParam>;
  /**
   * Parameters associated with the move function
   * @group Implementation
   * @category Types
   */
  params: Array<string>;
  /**
   * Return type of the function
   * @group Implementation
   * @category Types
   */
  return: Array<string>;
};

/**
 * Roles that can be assigned within the system, indicating different levels of access and functionality.
 * @group Implementation
 * @category Types
 */
export enum RoleType {
  VALIDATOR = "validator",
  FULL_NODE = "full_node",
}

/**
 * Information about the current blockchain ledger, including its chain ID.
 * @group Implementation
 * @category Types
 */
export type LedgerInfo = {
  /**
   * Chain ID of the current chain
   * @group Implementation
   * @category Types
   */
  chain_id: number;
  epoch: string;
  ledger_version: string;
  oldest_ledger_version: string;
  ledger_timestamp: string;
  node_role: RoleType;
  oldest_block_height: string;
  block_height: string;
  /**
   * Git hash of the build of the API endpoint.  Can be used to determine the exact
   * software version used by the API endpoint.
   * @group Implementation
   * @category Types
   */
  git_hash?: string;
};

/**
 * A Block type
 * @group Implementation
 * @category Types
 */
export type Block = {
  block_height: string;
  block_hash: string;
  block_timestamp: string;
  first_version: string;
  last_version: string;
  /**
   * The transactions in the block in sequential order
   * @group Implementation
   * @category Types
   */
  transactions?: Array<TransactionResponse>;
};

// REQUEST TYPES

/**
 * The request payload for the GetTableItem API.
 * @group Implementation
 * @category Types
 */
export type TableItemRequest = {
  key_type: MoveValue;
  value_type: MoveValue;
  /**
   * The value of the table item's key
   * @group Implementation
   * @category Types
   */
  key: any;
};

/**
 * A list of supported Authentication Key schemes in Aptos, consisting of combinations of signing schemes and derive schemes.
 * @group Implementation
 * @category Types
 */
export type AuthenticationKeyScheme = SigningScheme | DeriveScheme;

/**
 * Different schemes for signing keys used in cryptographic operations.
 * @group Implementation
 * @category Types
 */
export enum SigningScheme {
  /**
   * For Ed25519PublicKey
   * @group Implementation
   * @category Types
   */
  Ed25519 = 0,
  /**
   * For MultiEd25519PublicKey
   * @group Implementation
   * @category Types
   */
  MultiEd25519 = 1,
  /**
   * For SingleKey ecdsa
   * @group Implementation
   * @category Types
   */
  SingleKey = 2,

  MultiKey = 3,
}

/**
 * Specifies the signing schemes available for cryptographic operations.
 * @group Implementation
 * @category Types
 */
export enum SigningSchemeInput {
  /**
   * For Ed25519PublicKey
   * @group Implementation
   * @category Types
   */
  Ed25519 = 0,
  /**
   * For Secp256k1Ecdsa
   * @group Implementation
   * @category Types
   */
  Secp256k1Ecdsa = 2,
}

/**
 * Specifies the schemes for deriving account addresses from various data sources.
 * @group Implementation
 * @category Types
 */
export enum DeriveScheme {
  /**
   * Derives an address using an AUID, used for objects
   * @group Implementation
   * @category Types
   */
  DeriveAuid = 251,
  /**
   * Derives an address from another object address
   * @group Implementation
   * @category Types
   */
  DeriveObjectAddressFromObject = 252,
  /**
   * Derives an address from a GUID, used for objects
   * @group Implementation
   * @category Types
   */
  DeriveObjectAddressFromGuid = 253,
  /**
   * Derives an address from seed bytes, used for named objects
   * @group Implementation
   * @category Types
   */
  DeriveObjectAddressFromSeed = 254,
  /**
   * Derives an address from seed bytes, used for resource accounts
   * @group Implementation
   * @category Types
   */
  DeriveResourceAccountAddress = 255,
}

/**
 * Options for configuring the behavior of the waitForTransaction() function.
 * @group Implementation
 * @category Types
 */
export type WaitForTransactionOptions = {
  timeoutSecs?: number;
  checkSuccess?: boolean;
  // Default behavior is to wait for the indexer. Set this to false to disable waiting.
  waitForIndexer?: boolean;
};

/**
 * Input type to generate an account using the Ed25519 signing scheme.
 * @group Implementation
 * @category Types
 */
export type GenerateAccountWithEd25519 = {
  scheme: SigningSchemeInput.Ed25519;
  legacy: boolean;
};

/**
 * Input type to generate an account with a Single Signer using Secp256k1.
 * @group Implementation
 * @category Types
 */
export type GenerateAccountWithSingleSignerSecp256k1Key = {
  scheme: SigningSchemeInput.Secp256k1Ecdsa;
  legacy?: false;
};
/**
 * @group Implementation
 * @category Types
 */
export type GenerateAccount = GenerateAccountWithEd25519 | GenerateAccountWithSingleSignerSecp256k1Key;
=======
export * from "./types";
export { CallArgument } from "@wgb5445/aptos-intent-npm";
>>>>>>> a3012683
<|MERGE_RESOLUTION|>--- conflicted
+++ resolved
@@ -1,1911 +1,3 @@
 export * from "./indexer";
-<<<<<<< HEAD
-
-/**
- * Different MIME types used for data interchange in transactions and responses.
- * @group Implementation
- * @category Types
- */
-export enum MimeType {
-  /**
-   * JSON representation, used for transaction submission and accept type JSON output
-   * @group Implementation
-   * @category Types
-   */
-  JSON = "application/json",
-  /**
-   * BCS representation, used for accept type BCS output
-   * @group Implementation
-   * @category Types
-   */
-  BCS = "application/x-bcs",
-  /**
-   * BCS representation, used for transaction submission in BCS input
-   * @group Implementation
-   * @category Types
-   */
-  BCS_SIGNED_TRANSACTION = "application/x.aptos.signed_transaction+bcs",
-  BCS_VIEW_FUNCTION = "application/x.aptos.view_function+bcs",
-}
-
-/**
- * Hexadecimal data input for functions, supporting both string and Uint8Array formats.
- * @group Implementation
- * @category Types
- */
-export type HexInput = string | Uint8Array;
-
-/**
- * Variants of type tags used in the system, encompassing various data types and structures.
- * {@link https://github.com/aptos-labs/aptos-core/blob/main/third_party/move/move-core/types/src/language_storage.rs#L27}
- * @group Implementation
- * @category Types
- */
-export enum TypeTagVariants {
-  Bool = 0,
-  U8 = 1,
-  U64 = 2,
-  U128 = 3,
-  Address = 4,
-  Signer = 5,
-  Vector = 6,
-  Struct = 7,
-  U16 = 8,
-  U32 = 9,
-  U256 = 10,
-  Reference = 254, // This is specifically a placeholder and does not represent a real type
-  Generic = 255, // This is specifically a placeholder and does not represent a real type
-}
-
-/**
- * Variants of script transaction arguments used in Rust, encompassing various data types for transaction processing.
- * {@link https://github.com/aptos-labs/aptos-core/blob/main/third_party/move/move-core/types/src/transaction_argument.rs#L11}
- * @group Implementation
- * @category Types
- */
-export enum ScriptTransactionArgumentVariants {
-  U8 = 0,
-  U64 = 1,
-  U128 = 2,
-  Address = 3,
-  U8Vector = 4,
-  Bool = 5,
-  U16 = 6,
-  U32 = 7,
-  U256 = 8,
-  Serialized = 9,
-}
-
-/**
- * The payload for various transaction types in the system.
- * {@link https://github.com/aptos-labs/aptos-core/blob/main/types/src/transaction/mod.rs#L478}
- * @group Implementation
- * @category Types
- */
-export enum TransactionPayloadVariants {
-  Script = 0,
-  EntryFunction = 2,
-  Multisig = 3,
-}
-
-/**
- * Variants of transactions used in the system.
- * {@link https://github.com/aptos-labs/aptos-core/blob/main/types/src/transaction/mod.rs#L440}
- * @group Implementation
- * @category Types
- */
-export enum TransactionVariants {
-  MultiAgentTransaction = 0,
-  FeePayerTransaction = 1,
-}
-
-/**
- * Variants of transaction authenticators used in the system.
- * {@link https://github.com/aptos-labs/aptos-core/blob/main/types/src/transaction/authenticator.rs#L44}
- * @group Implementation
- * @category Types
- */
-export enum TransactionAuthenticatorVariant {
-  Ed25519 = 0,
-  MultiEd25519 = 1,
-  MultiAgent = 2,
-  FeePayer = 3,
-  SingleSender = 4,
-}
-
-/**
- * Variants of account authenticators used in transactions.
- * {@link https://github.com/aptos-labs/aptos-core/blob/main/types/src/transaction/authenticator.rs#L414}
- * @group Implementation
- * @category Types
- */
-export enum AccountAuthenticatorVariant {
-  Ed25519 = 0,
-  MultiEd25519 = 1,
-  SingleKey = 2,
-  MultiKey = 3,
-}
-
-/**
- * Variants of private keys that can comply with the AIP-80 standard.
- * {@link https://github.com/aptos-foundation/AIPs/blob/main/aips/aip-80.md}
- */
-export enum PrivateKeyVariants {
-  Ed25519 = "ed25519",
-  Secp256k1 = "secp256k1",
-}
-
-/**
- * Variants of public keys used in cryptographic operations.
- * @group Implementation
- * @category Types
- */
-export enum AnyPublicKeyVariant {
-  Ed25519 = 0,
-  Secp256k1 = 1,
-  Keyless = 3,
-  FederatedKeyless = 4,
-}
-
-/**
- * Variants of signature types used for cryptographic operations.
- * @group Implementation
- * @category Types
- */
-export enum AnySignatureVariant {
-  Ed25519 = 0,
-  Secp256k1 = 1,
-  Keyless = 3,
-}
-
-/**
- * Variants of ephemeral public keys used in cryptographic operations.
- * @group Implementation
- * @category Types
- */
-export enum EphemeralPublicKeyVariant {
-  Ed25519 = 0,
-}
-
-/**
- * Variants of ephemeral signatures used for secure communication.
- * @group Implementation
- * @category Types
- */
-export enum EphemeralSignatureVariant {
-  Ed25519 = 0,
-}
-
-/**
- * Variants of ephemeral certificates used in secure transactions.
- * @group Implementation
- * @category Types
- */
-export enum EphemeralCertificateVariant {
-  ZkProof = 0,
-}
-
-/**
- * Variants of zero-knowledge proofs used in cryptographic operations.
- * @group Implementation
- * @category Types
- */
-export enum ZkpVariant {
-  Groth16 = 0,
-}
-
-/**
- * BCS types
- * @group Implementation
- * @category Types
- */
-export type Uint8 = number;
-
-/**
- * A 16-bit unsigned integer.
- * @group Implementation
- * @category Types
- */
-export type Uint16 = number;
-
-/**
- * A 32-bit unsigned integer.
- * @group Implementation
- * @category Types
- */
-export type Uint32 = number;
-
-/**
- * A 64-bit unsigned integer value.
- * @group Implementation
- * @category Types
- */
-export type Uint64 = bigint;
-
-/**
- * A 128-bit unsigned integer used for precise arithmetic operations.
- * @group Implementation
- * @category Types
- */
-export type Uint128 = bigint;
-
-/**
- * A 256-bit unsigned integer used for precise numerical calculations.
- * @group Implementation
- * @category Types
- */
-export type Uint256 = bigint;
-
-/**
- * A number or a bigint value.
- * @group Implementation
- * @category Types
- */
-export type AnyNumber = number | bigint;
-
-/**
- * Configuration options for initializing the SDK, allowing customization of its behavior and interaction with the Aptos network.
- * @group Implementation
- * @category Types
- */
-export type AptosSettings = {
-  readonly network?: Network;
-
-  readonly fullnode?: string;
-
-  readonly faucet?: string;
-
-  readonly indexer?: string;
-
-  readonly pepper?: string;
-
-  readonly prover?: string;
-
-  readonly clientConfig?: ClientConfig;
-
-  readonly client?: Client;
-
-  readonly fullnodeConfig?: FullNodeConfig;
-
-  readonly indexerConfig?: IndexerConfig;
-
-  readonly faucetConfig?: FaucetConfig;
-};
-
-/**
- * Defines the parameters for paginating query results, including the starting position and maximum number of items to return.
- * @param offset Specifies the starting position of the query result. Default is 0.
- * @param limit Specifies the maximum number of items to return. Default is 25.
- * @group Implementation
- * @category Types
- */
-export interface PaginationArgs {
-  offset?: AnyNumber;
-  limit?: number;
-}
-
-/**
- * Represents the arguments for specifying a token standard.
- *
- * @param tokenStandard - Optional standard of the token.
- * @group Implementation
- * @category Types
- */
-export interface TokenStandardArg {
-  tokenStandard?: TokenStandard;
-}
-/**
- * @group Implementation
- * @category Types
- */
-export interface OrderByArg<T extends {}> {
-  orderBy?: OrderBy<T>;
-}
-/**
- * @group Implementation
- * @category Types
- */
-export interface WhereArg<T extends {}> {
-  where?: T;
-}
-
-/**
- * QUERY TYPES
- */
-
-/**
- * A configuration object for requests to the server, including API key, extra headers, and cookie handling options.
- * @group Implementation
- * @category Types
- */
-export type ClientConfig = ClientHeadersType & {
-  WITH_CREDENTIALS?: boolean;
-  API_KEY?: string;
-};
-
-/**
- * A configuration object for a Fullnode, allowing for the inclusion of extra headers in requests.
- * @group Implementation
- * @category Types
- */
-export type FullNodeConfig = ClientHeadersType;
-
-/**
- * An Indexer configuration object for sending requests with additional headers.
- * @group Implementation
- * @category Types
- */
-export type IndexerConfig = ClientHeadersType;
-
-/**
- * A configuration object for a faucet, including optional authentication and headers for requests.
- * @group Implementation
- * @category Types
- */
-export type FaucetConfig = ClientHeadersType & {
-  AUTH_TOKEN?: string;
-};
-
-/**
- * General type definition for client headers.
- * @group Implementation
- * @category Types
- */
-export type ClientHeadersType = {
-  HEADERS?: Record<string, string | number | boolean>;
-};
-
-/**
- * Represents a client for making requests to a service provider.
- *
- * @param Req - The type of the request payload.
- * @param Res - The type of the response payload.
- * @group Implementation
- * @category Types
- */
-export interface ClientRequest<Req> {
-  url: string;
-  method: "GET" | "POST";
-  originMethod?: string;
-  body?: Req;
-  contentType?: string;
-  params?: any;
-  overrides?: ClientConfig & FullNodeConfig & IndexerConfig & FaucetConfig;
-  headers?: Record<string, any>;
-}
-/**
- * @group Implementation
- * @category Types
- */
-export interface ClientResponse<Res> {
-  status: number;
-  statusText: string;
-  data: Res;
-  config?: any;
-  request?: any;
-  response?: any;
-  headers?: any;
-}
-/**
- * @group Implementation
- * @category Types
- */
-export interface Client {
-  /**
-   * Sends a request to the specified URL with the given options.
-   *
-   * @param requestOptions - The options for the request.
-   * @param requestOptions.url - The URL to send the request to.
-   * @param requestOptions.method - The HTTP method to use, either "GET" or "POST".
-   * @param requestOptions.path - An optional path to append to the URL.
-   * @param requestOptions.body - The body of the request, applicable for POST requests.
-   * @param requestOptions.contentType - The content type of the request body.
-   * @param requestOptions.acceptType - The expected content type of the response.
-   * @param requestOptions.params - Optional parameters to include in the request.
-   * @param requestOptions.originMethod - An optional method to specify the origin of the request.
-   * @param requestOptions.overrides - Optional configuration overrides for the request.
-   * @group Implementation
-   * @category Types
-   */
-  provider<Req, Res>(requestOptions: ClientRequest<Req>): Promise<ClientResponse<Res>>;
-}
-
-/**
- * The API request type
- *
- * @param url - the url to make the request to, i.e. https://fullnode.devnet.aptoslabs.com/v1
- * @param method - the request method "GET" | "POST"
- * @param endpoint (optional) - the endpoint to make the request to, i.e. transactions
- * @param body (optional) - the body of the request
- * @param contentType (optional) - the content type to set the `content-type` header to,
- * by default is set to `application/json`
- * @param params (optional) - query params to add to the request
- * @param originMethod (optional) - the local method the request came from
- * @param overrides (optional) - a `ClientConfig` object type to override request data
- * @group Implementation
- * @category Types
- */
-export type AptosRequest = {
-  url: string;
-  method: "GET" | "POST";
-  path?: string;
-  body?: any;
-  contentType?: string;
-  acceptType?: string;
-  params?: Record<string, string | AnyNumber | boolean | undefined>;
-  originMethod?: string;
-  overrides?: ClientConfig & FullNodeConfig & IndexerConfig & FaucetConfig;
-};
-
-/**
- * The ledger version of transactions, defaulting to the latest version if not specified.
- * @group Implementation
- * @category Types
- */
-export type LedgerVersionArg = {
-  ledgerVersion?: AnyNumber;
-};
-
-/**
- * RESPONSE TYPES
- * @group Implementation
- * @category Types
- */
-
-/**
- * The output of the estimate gas API, including the deprioritized estimate for the gas unit price.
- * @group Implementation
- * @category Types
- */
-export type GasEstimation = {
-  /**
-   * The deprioritized estimate for the gas unit price
-   * @group Implementation
-   * @category Types
-   */
-  deprioritized_gas_estimate?: number;
-  /**
-   * The current estimate for the gas unit price
-   * @group Implementation
-   * @category Types
-   */
-  gas_estimate: number;
-  /**
-   * The prioritized estimate for the gas unit price
-   * @group Implementation
-   * @category Types
-   */
-  prioritized_gas_estimate?: number;
-};
-/**
- * @group Implementation
- * @category Types
- */
-export type MoveResource<T = {}> = {
-  type: MoveStructId;
-  data: T;
-};
-
-/**
- * The data associated with an account, including its sequence number.
- * @group Implementation
- * @category Types
- */
-export type AccountData = {
-  sequence_number: string;
-  authentication_key: string;
-};
-
-/**
- * A Move module containing an address.
- * @group Implementation
- * @category Types
- */
-export type MoveModuleBytecode = {
-  bytecode: string;
-  abi?: MoveModule;
-};
-
-/**
- * TRANSACTION TYPES
- */
-
-/**
- * Different types of transaction responses that can occur in the system.
- * @group Implementation
- * @category Types
- */
-export enum TransactionResponseType {
-  Pending = "pending_transaction",
-  User = "user_transaction",
-  Genesis = "genesis_transaction",
-  BlockMetadata = "block_metadata_transaction",
-  StateCheckpoint = "state_checkpoint_transaction",
-  Validator = "validator_transaction",
-  BlockEpilogue = "block_epilogue_transaction",
-}
-
-/**
- * The response for a transaction, which can be either pending or committed.
- * @group Implementation
- * @category Types
- */
-export type TransactionResponse = PendingTransactionResponse | CommittedTransactionResponse;
-
-/**
- * The response for a committed transaction, which can be one of several transaction types.
- * @group Implementation
- * @category Types
- */
-export type CommittedTransactionResponse =
-  | UserTransactionResponse
-  | GenesisTransactionResponse
-  | BlockMetadataTransactionResponse
-  | StateCheckpointTransactionResponse
-  | ValidatorTransactionResponse
-  | BlockEpilogueTransactionResponse;
-
-/**
- * Determine if the given transaction response is currently pending.
- *
- * @param response - The transaction response to evaluate.
- * @returns A boolean indicating whether the transaction is pending.
- * @group Implementation
- * @category Types
- */
-export function isPendingTransactionResponse(response: TransactionResponse): response is PendingTransactionResponse {
-  return response.type === TransactionResponseType.Pending;
-}
-
-/**
- * Determines if the given transaction response is a user transaction.
- *
- * @param response - The transaction response to evaluate.
- * @returns A boolean indicating whether the transaction is of type User.
- * @group Implementation
- * @category Types
- */
-export function isUserTransactionResponse(response: TransactionResponse): response is UserTransactionResponse {
-  return response.type === TransactionResponseType.User;
-}
-
-/**
- * Determines if the given transaction response is a Genesis transaction.
- *
- * @param response - The transaction response to evaluate.
- * @returns A boolean indicating whether the transaction is a Genesis transaction.
- * @group Implementation
- * @category Types
- */
-export function isGenesisTransactionResponse(response: TransactionResponse): response is GenesisTransactionResponse {
-  return response.type === TransactionResponseType.Genesis;
-}
-
-/**
- * Determine if the given transaction response is of type BlockMetadata.
- *
- * @param response - The transaction response to evaluate.
- * @returns A boolean indicating whether the response is a BlockMetadata transaction.
- * @group Implementation
- * @category Types
- */
-export function isBlockMetadataTransactionResponse(
-  response: TransactionResponse,
-): response is BlockMetadataTransactionResponse {
-  return response.type === TransactionResponseType.BlockMetadata;
-}
-
-/**
- * Determines if the provided transaction response is a state checkpoint transaction.
- *
- * @param response - The transaction response to evaluate.
- * @returns A boolean indicating whether the transaction response is of type StateCheckpoint.
- * @group Implementation
- * @category Types
- */
-export function isStateCheckpointTransactionResponse(
-  response: TransactionResponse,
-): response is StateCheckpointTransactionResponse {
-  return response.type === TransactionResponseType.StateCheckpoint;
-}
-
-/**
- * Determine if the given transaction response is of type Validator.
- *
- * @param response - The transaction response to evaluate.
- * @returns A boolean indicating whether the transaction response is a Validator type.
- * @group Implementation
- * @category Types
- */
-export function isValidatorTransactionResponse(
-  response: TransactionResponse,
-): response is ValidatorTransactionResponse {
-  return response.type === TransactionResponseType.Validator;
-}
-
-/**
- * Determines if the given transaction response is of the type Block Epilogue.
- *
- * @param response - The transaction response to evaluate.
- * @returns A boolean indicating whether the response is a Block Epilogue transaction.
- * @group Implementation
- * @category Types
- */
-export function isBlockEpilogueTransactionResponse(
-  response: TransactionResponse,
-): response is BlockEpilogueTransactionResponse {
-  return response.type === TransactionResponseType.BlockEpilogue;
-}
-
-/**
- * The response for a pending transaction, indicating that the transaction is still being processed.
- * @group Implementation
- * @category Types
- */
-export type PendingTransactionResponse = {
-  type: TransactionResponseType.Pending;
-  hash: string;
-  sender: string;
-  sequence_number: string;
-  max_gas_amount: string;
-  gas_unit_price: string;
-  expiration_timestamp_secs: string;
-  payload: TransactionPayloadResponse;
-  signature?: TransactionSignature;
-};
-
-/**
- * The response structure for a user transaction.
- * @group Implementation
- * @category Types
- */
-export type UserTransactionResponse = {
-  type: TransactionResponseType.User;
-  version: string;
-  hash: string;
-  state_change_hash: string;
-  event_root_hash: string;
-  state_checkpoint_hash: string | null;
-  gas_used: string;
-  /**
-   * Whether the transaction was successful
-   * @group Implementation
-   * @category Types
-   */
-  success: boolean;
-  /**
-   * The VM status of the transaction, can tell useful information in a failure
-   * @group Implementation
-   * @category Types
-   */
-  vm_status: string;
-  accumulator_root_hash: string;
-  /**
-   * Final state of resources changed by the transaction
-   * @group Implementation
-   * @category Types
-   */
-  changes: Array<WriteSetChange>;
-  sender: string;
-  sequence_number: string;
-  max_gas_amount: string;
-  gas_unit_price: string;
-  expiration_timestamp_secs: string;
-  payload: TransactionPayloadResponse;
-  signature?: TransactionSignature;
-  /**
-   * Events generated by the transaction
-   * @group Implementation
-   * @category Types
-   */
-  events: Array<Event>;
-  timestamp: string;
-};
-
-/**
- * The response for a genesis transaction, indicating the type of transaction.
- * @group Implementation
- * @category Types
- */
-export type GenesisTransactionResponse = {
-  type: TransactionResponseType.Genesis;
-  version: string;
-  hash: string;
-  state_change_hash: string;
-  event_root_hash: string;
-  state_checkpoint_hash?: string;
-  gas_used: string;
-  /**
-   * Whether the transaction was successful
-   * @group Implementation
-   * @category Types
-   */
-  success: boolean;
-  /**
-   * The VM status of the transaction, can tell useful information in a failure
-   * @group Implementation
-   * @category Types
-   */
-  vm_status: string;
-  accumulator_root_hash: string;
-  /**
-   * Final state of resources changed by the transaction
-   * @group Implementation
-   * @category Types
-   */
-  changes: Array<WriteSetChange>;
-  payload: GenesisPayload;
-  /**
-   * Events emitted during genesis
-   * @group Implementation
-   * @category Types
-   */
-  events: Array<Event>;
-};
-
-/**
- * The structure representing a blockchain block with its height.
- * @group Implementation
- * @category Types
- */
-export type BlockMetadataTransactionResponse = {
-  type: TransactionResponseType.BlockMetadata;
-  version: string;
-  hash: string;
-  state_change_hash: string;
-  event_root_hash: string;
-  state_checkpoint_hash: string | null;
-  gas_used: string;
-  /**
-   * Whether the transaction was successful
-   * @group Implementation
-   * @category Types
-   */
-  success: boolean;
-  /**
-   * The VM status of the transaction, can tell useful information in a failure
-   * @group Implementation
-   * @category Types
-   */
-  vm_status: string;
-  accumulator_root_hash: string;
-  /**
-   * Final state of resources changed by the transaction
-   * @group Implementation
-   * @category Types
-   */
-  changes: Array<WriteSetChange>;
-  id: string;
-  epoch: string;
-  round: string;
-  /**
-   * The events emitted at the block creation
-   * @group Implementation
-   * @category Types
-   */
-  events: Array<Event>;
-  /**
-   * Previous block votes
-   * @group Implementation
-   * @category Types
-   */
-  previous_block_votes_bitvec: Array<number>;
-  proposer: string;
-  /**
-   * The indices of the proposers who failed to propose
-   * @group Implementation
-   * @category Types
-   */
-  failed_proposer_indices: Array<number>;
-  timestamp: string;
-};
-
-/**
- * The response for a state checkpoint transaction, indicating the type of transaction.
- * @group Implementation
- * @category Types
- */
-export type StateCheckpointTransactionResponse = {
-  type: TransactionResponseType.StateCheckpoint;
-  version: string;
-  hash: string;
-  state_change_hash: string;
-  event_root_hash: string;
-  state_checkpoint_hash: string | null;
-  gas_used: string;
-  /**
-   * Whether the transaction was successful
-   * @group Implementation
-   * @category Types
-   */
-  success: boolean;
-  /**
-   * The VM status of the transaction, can tell useful information in a failure
-   * @group Implementation
-   * @category Types
-   */
-  vm_status: string;
-  accumulator_root_hash: string;
-  /**
-   * Final state of resources changed by the transaction
-   * @group Implementation
-   * @category Types
-   */
-  changes: Array<WriteSetChange>;
-  timestamp: string;
-};
-
-/**
- * The response for a validator transaction, indicating the type of transaction.
- * @group Implementation
- * @category Types
- */
-export type ValidatorTransactionResponse = {
-  type: TransactionResponseType.Validator;
-  version: string;
-  hash: string;
-  state_change_hash: string;
-  event_root_hash: string;
-  state_checkpoint_hash: string | null;
-  gas_used: string;
-  /**
-   * Whether the transaction was successful
-   * @group Implementation
-   * @category Types
-   */
-  success: boolean;
-  /**
-   * The VM status of the transaction, can tell useful information in a failure
-   * @group Implementation
-   * @category Types
-   */
-  vm_status: string;
-  accumulator_root_hash: string;
-  /**
-   * Final state of resources changed by the transaction
-   * @group Implementation
-   * @category Types
-   */
-  changes: Array<WriteSetChange>;
-  /**
-   * The events emitted by the validator transaction
-   * @group Implementation
-   * @category Types
-   */
-  events: Array<Event>;
-  timestamp: string;
-};
-
-/**
- * Describes the gas state of the block, indicating whether the block gas limit has been reached.
- * @group Implementation
- * @category Types
- */
-export type BlockEndInfo = {
-  block_gas_limit_reached: boolean;
-  block_output_limit_reached: boolean;
-  block_effective_block_gas_units: number;
-  block_approx_output_size: number;
-};
-
-/**
- * A transaction executed at the end of a block that tracks data from the entire block.
- * @group Implementation
- * @category Types
- */
-export type BlockEpilogueTransactionResponse = {
-  type: TransactionResponseType.BlockEpilogue;
-  version: string;
-  hash: string;
-  state_change_hash: string;
-  event_root_hash: string;
-  state_checkpoint_hash: string | null;
-  gas_used: string;
-  /**
-   * Whether the transaction was successful
-   * @group Implementation
-   * @category Types
-   */
-  success: boolean;
-  /**
-   * The VM status of the transaction, can tell useful information in a failure
-   * @group Implementation
-   * @category Types
-   */
-  vm_status: string;
-  accumulator_root_hash: string;
-  /**
-   * Final state of resources changed by the transaction
-   * @group Implementation
-   * @category Types
-   */
-  changes: Array<WriteSetChange>;
-  timestamp: string;
-  block_end_info: BlockEndInfo | null;
-};
-
-/**
- * WRITESET CHANGE TYPES
- * @group Implementation
- * @category Types
- */
-
-/**
- * A union type that encompasses both script and direct write sets for data operations.
- * @group Implementation
- * @category Types
- */
-export type WriteSetChange =
-  | WriteSetChangeDeleteModule
-  | WriteSetChangeDeleteResource
-  | WriteSetChangeDeleteTableItem
-  | WriteSetChangeWriteModule
-  | WriteSetChangeWriteResource
-  | WriteSetChangeWriteTableItem;
-
-/**
- * The structure for a module deletion change in a write set.
- * @group Implementation
- * @category Types
- */
-export type WriteSetChangeDeleteModule = {
-  type: string;
-  address: string;
-  /**
-   * State key hash
-   * @group Implementation
-   * @category Types
-   */
-  state_key_hash: string;
-  module: MoveModuleId;
-};
-
-/**
- * The payload for a resource deletion in a write set change.
- * @group Implementation
- * @category Types
- */
-export type WriteSetChangeDeleteResource = {
-  type: string;
-  address: string;
-  state_key_hash: string;
-  resource: string;
-};
-
-/**
- * The payload for a write set change that deletes a table item.
- * @group Implementation
- * @category Types
- */
-export type WriteSetChangeDeleteTableItem = {
-  type: string;
-  state_key_hash: string;
-  handle: string;
-  key: string;
-  data?: DeletedTableData;
-};
-
-/**
- * The structure for a write module change in a write set.
- * @group Implementation
- * @category Types
- */
-export type WriteSetChangeWriteModule = {
-  type: string;
-  address: string;
-  state_key_hash: string;
-  data: MoveModuleBytecode;
-};
-
-/**
- * The resource associated with a write set change, identified by its type.
- * @group Implementation
- * @category Types
- */
-export type WriteSetChangeWriteResource = {
-  type: string;
-  address: string;
-  state_key_hash: string;
-  data: MoveResource;
-};
-
-/**
- * The structure for a write operation on a table in a write set change.
- * @group Implementation
- * @category Types
- */
-export type WriteSetChangeWriteTableItem = {
-  type: string;
-  state_key_hash: string;
-  handle: string;
-  key: string;
-  value: string;
-  data?: DecodedTableData;
-};
-
-/**
- * The decoded data for a table, including its key in JSON format.
- * @group Implementation
- * @category Types
- */
-export type DecodedTableData = {
-  /**
-   * Key of table in JSON
-   * @group Implementation
-   * @category Types
-   */
-  key: any;
-  /**
-   * Type of key
-   * @group Implementation
-   * @category Types
-   */
-  key_type: string;
-  /**
-   * Value of table in JSON
-   * @group Implementation
-   * @category Types
-   */
-  value: any;
-  /**
-   * Type of value
-   * @group Implementation
-   * @category Types
-   */
-  value_type: string;
-};
-
-/**
- * Data for a deleted table entry.
- * @group Implementation
- * @category Types
- */
-export type DeletedTableData = {
-  /**
-   * Deleted key
-   * @group Implementation
-   * @category Types
-   */
-  key: any;
-  /**
-   * Deleted key type
-   * @group Implementation
-   * @category Types
-   */
-  key_type: string;
-};
-
-/**
- * The payload for a transaction response, which can be an entry function, script, or multisig payload.
- * @group Implementation
- * @category Types
- */
-export type TransactionPayloadResponse = EntryFunctionPayloadResponse | ScriptPayloadResponse | MultisigPayloadResponse;
-
-/**
- * The response payload for an entry function, containing the type of the entry.
- * @group Implementation
- * @category Types
- */
-export type EntryFunctionPayloadResponse = {
-  type: string;
-  function: MoveFunctionId;
-  /**
-   * Type arguments of the function
-   * @group Implementation
-   * @category Types
-   */
-  type_arguments: Array<string>;
-  /**
-   * Arguments of the function
-   * @group Implementation
-   * @category Types
-   */
-  arguments: Array<any>;
-};
-
-/**
- * The payload for a script response, containing the type of the script.
- * @group Implementation
- * @category Types
- */
-export type ScriptPayloadResponse = {
-  type: string;
-  code: MoveScriptBytecode;
-  /**
-   * Type arguments of the function
-   * @group Implementation
-   * @category Types
-   */
-  type_arguments: Array<string>;
-  /**
-   * Arguments of the function
-   * @group Implementation
-   * @category Types
-   */
-  arguments: Array<any>;
-};
-
-/**
- * The response payload for a multisig transaction, containing the type of the transaction.
- * @group Implementation
- * @category Types
- */
-export type MultisigPayloadResponse = {
-  type: string;
-  multisig_address: string;
-  transaction_payload?: EntryFunctionPayloadResponse;
-};
-
-/**
- * The payload for the genesis block containing the type of the payload.
- * @group Implementation
- * @category Types
- */
-export type GenesisPayload = {
-  type: string;
-  write_set: WriteSet;
-};
-
-/**
- * The bytecode for a Move script.
- * @group Implementation
- * @category Types
- */
-export type MoveScriptBytecode = {
-  bytecode: string;
-  abi?: MoveFunction;
-};
-
-/**
- * JSON representations of transaction signatures returned from the node API.
- * @group Implementation
- * @category Types
- */
-export type TransactionSignature =
-  | TransactionEd25519Signature
-  | TransactionSecp256k1Signature
-  | TransactionMultiEd25519Signature
-  | TransactionMultiAgentSignature
-  | TransactionFeePayerSignature;
-
-/**
- * Determine if the provided signature is an Ed25519 signature.
- * This function checks for the presence of the "signature" property
- * and verifies that its value is "ed25519_signature".
- *
- * @param signature - The transaction signature to be checked.
- * @returns A boolean indicating whether the signature is an Ed25519 signature.
- * @group Implementation
- * @category Types
- */
-export function isEd25519Signature(signature: TransactionSignature): signature is TransactionFeePayerSignature {
-  return "signature" in signature && signature.signature === "ed25519_signature";
-}
-
-/**
- * Determine if the provided signature is a valid secp256k1 ECDSA signature.
- *
- * @param signature - The transaction signature to validate.
- * @returns A boolean indicating whether the signature is a secp256k1 ECDSA signature.
- * @group Implementation
- * @category Types
- */
-export function isSecp256k1Signature(signature: TransactionSignature): signature is TransactionFeePayerSignature {
-  return "signature" in signature && signature.signature === "secp256k1_ecdsa_signature";
-}
-
-/**
- * Determine if the provided transaction signature is a multi-agent signature.
- *
- * @param signature - The transaction signature to evaluate.
- * @returns A boolean indicating whether the signature is a multi-agent signature.
- * @group Implementation
- * @category Types
- */
-export function isMultiAgentSignature(signature: TransactionSignature): signature is TransactionMultiAgentSignature {
-  return signature.type === "multi_agent_signature";
-}
-
-/**
- * Determine if the provided signature is a fee payer signature.
- *
- * @param signature - The transaction signature to evaluate.
- * @returns A boolean indicating whether the signature is a fee payer signature.
- * @group Implementation
- * @category Types
- */
-export function isFeePayerSignature(signature: TransactionSignature): signature is TransactionFeePayerSignature {
-  return signature.type === "fee_payer_signature";
-}
-
-/**
- * Determine if the provided signature is of type "multi_ed25519_signature".
- *
- * @param signature - The transaction signature to check.
- * @returns A boolean indicating whether the signature is a multi-ed25519 signature.
- * @group Implementation
- * @category Types
- */
-export function isMultiEd25519Signature(
-  signature: TransactionSignature,
-): signature is TransactionMultiEd25519Signature {
-  return signature.type === "multi_ed25519_signature";
-}
-
-/**
- * The signature for a transaction using the Ed25519 algorithm.
- * @group Implementation
- * @category Types
- */
-export type TransactionEd25519Signature = {
-  type: string;
-  public_key: string;
-  signature: "ed25519_signature";
-};
-
-/**
- * The structure for a Secp256k1 signature in a transaction.
- * @group Implementation
- * @category Types
- */
-export type TransactionSecp256k1Signature = {
-  type: string;
-  public_key: string;
-  signature: "secp256k1_ecdsa_signature";
-};
-
-/**
- * The structure for a multi-signature transaction using Ed25519.
- * @group Implementation
- * @category Types
- */
-export type TransactionMultiEd25519Signature = {
-  type: "multi_ed25519_signature";
-  /**
-   * The public keys for the Ed25519 signature
-   * @group Implementation
-   * @category Types
-   */
-  public_keys: Array<string>;
-  /**
-   * Signature associated with the public keys in the same order
-   * @group Implementation
-   * @category Types
-   */
-  signatures: Array<string>;
-  /**
-   * The number of signatures required for a successful transaction
-   * @group Implementation
-   * @category Types
-   */
-  threshold: number;
-  bitmap: string;
-};
-
-/**
- * The structure for a multi-agent signature in a transaction.
- * @group Implementation
- * @category Types
- */
-export type TransactionMultiAgentSignature = {
-  type: "multi_agent_signature";
-  sender: AccountSignature;
-  /**
-   * The other involved parties' addresses
-   * @group Implementation
-   * @category Types
-   */
-  secondary_signer_addresses: Array<string>;
-  /**
-   * The associated signatures, in the same order as the secondary addresses
-   * @group Implementation
-   * @category Types
-   */
-  secondary_signers: Array<AccountSignature>;
-};
-
-/**
- * The signature of the fee payer in a transaction.
- * @group Implementation
- * @category Types
- */
-export type TransactionFeePayerSignature = {
-  type: "fee_payer_signature";
-  sender: AccountSignature;
-  /**
-   * The other involved parties' addresses
-   * @group Implementation
-   * @category Types
-   */
-  secondary_signer_addresses: Array<string>;
-  /**
-   * The associated signatures, in the same order as the secondary addresses
-   * @group Implementation
-   * @category Types
-   */
-  secondary_signers: Array<AccountSignature>;
-  fee_payer_address: string;
-  fee_payer_signer: AccountSignature;
-};
-
-/**
- * The union of all single account signatures, including Ed25519, Secp256k1, and MultiEd25519 signatures.
- * @group Implementation
- * @category Types
- */
-export type AccountSignature =
-  | TransactionEd25519Signature
-  | TransactionSecp256k1Signature
-  | TransactionMultiEd25519Signature;
-
-/**
- * @group Implementation
- * @category Types
- */
-export type WriteSet = ScriptWriteSet | DirectWriteSet;
-
-/**
- * The set of properties for writing scripts, including the type of script.
- * @group Implementation
- * @category Types
- */
-export type ScriptWriteSet = {
-  type: string;
-  execute_as: string;
-  script: ScriptPayloadResponse;
-};
-
-/**
- * The set of direct write operations, identified by a type string.
- * @group Implementation
- * @category Types
- */
-export type DirectWriteSet = {
-  type: string;
-  changes: Array<WriteSetChange>;
-  events: Array<Event>;
-};
-
-/**
- * The structure for an event's unique identifier, including its creation number.
- * @group Implementation
- * @category Types
- */
-
-/**
- * The structure for an event, identified by a unique GUID.
- * @group Implementation
- * @category Types
- */
-export type EventGuid = {
-  creation_number: string;
-  account_address: string;
-};
-/**
- * @group Implementation
- * @category Types
- */
-export type Event = {
-  guid: EventGuid;
-  sequence_number: string;
-  type: string;
-  /**
-   * The JSON representation of the event
-   * @group Implementation
-   * @category Types
-   */
-  data: any;
-};
-
-/**
- * A number representing a Move uint8 type.
- * @group Implementation
- * @category Types
- */
-export type MoveUint8Type = number;
-
-/**
- * A 16-bit unsigned integer used in the Move programming language.
- * @group Implementation
- * @category Types
- */
-export type MoveUint16Type = number;
-
-/**
- * A 32-bit unsigned integer type used in Move programming.
- * @group Implementation
- * @category Types
- */
-export type MoveUint32Type = number;
-
-/**
- * A string representation of a 64-bit unsigned integer used in Move programming.
- * @group Implementation
- * @category Types
- */
-export type MoveUint64Type = string;
-
-/**
- * A string representing a 128-bit unsigned integer in the Move programming language.
- * @group Implementation
- * @category Types
- */
-export type MoveUint128Type = string;
-
-/**
- * A string representation of a 256-bit unsigned integer used in Move programming.
- * @group Implementation
- * @category Types
- */
-export type MoveUint256Type = string;
-
-/**
- * A string representing a Move address.
- * @group Implementation
- * @category Types
- */
-export type MoveAddressType = string;
-
-/**
- * The type for identifying objects to be moved within the system.
- * @group Implementation
- * @category Types
- */
-export type MoveObjectType = string;
-
-/**
- * The type for move options, which can be a MoveType, null, or undefined.
- * @group Implementation
- * @category Types
- */
-export type MoveOptionType = MoveType | null | undefined;
-
-/**
- * A structure representing a move with a name.
- * @group Implementation
- * @category Types
- */
-export type MoveStructId = `${string}::${string}::${string}`;
-
-/**
- * The move function containing its name. Same as MoveStructId since it reads weird to take a StructId for a Function.
- * @group Implementation
- * @category Types
- */
-export type MoveFunctionId = MoveStructId;
-
-// TODO: Add support for looking up ABI to add proper typing
-/**
- * @group Implementation
- * @category Types
- */
-export type MoveStructType = {};
-
-/**
- * A union type that encompasses various data types used in Move, including primitive types, address types, object types, and
- * arrays of MoveType.
- * @group Implementation
- * @category Types
- */
-export type MoveType =
-  | boolean
-  | string
-  | MoveUint8Type
-  | MoveUint16Type
-  | MoveUint32Type
-  | MoveUint64Type
-  | MoveUint128Type
-  | MoveUint256Type
-  | MoveAddressType
-  | MoveObjectType
-  | MoveStructType
-  | Array<MoveType>;
-
-/**
- * Possible Move values acceptable by move functions (entry, view)
- *
- * Map of a Move value to the corresponding TypeScript value
- *
- * `Bool -> boolean`
- *
- * `u8, u16, u32 -> number`
- *
- * `u64, u128, u256 -> string`
- *
- * `String -> string`
- *
- * `Address -> 0x${string}`
- *
- * `Struct - 0x${string}::${string}::${string}`
- *
- * `Object -> 0x${string}`
- *
- * `Vector -> Array<MoveValue>`
- *
- * `Option -> MoveValue | null | undefined`
- * @group Implementation
- * @category Types
- */
-export type MoveValue =
-  | boolean
-  | string
-  | MoveUint8Type
-  | MoveUint16Type
-  | MoveUint32Type
-  | MoveUint64Type
-  | MoveUint128Type
-  | MoveUint256Type
-  | MoveAddressType
-  | MoveObjectType
-  | MoveStructId
-  | MoveOptionType
-  | Array<MoveValue>;
-
-/**
- * A string representation of a Move module, formatted as `module_name::function_name`.
- * Module names are case-sensitive.
- * @group Implementation
- * @category Types
- */
-export type MoveModuleId = `${string}::${string}`;
-
-/**
- * Specifies the visibility levels for move functions, controlling access permissions.
- * @group Implementation
- * @category Types
- */
-export enum MoveFunctionVisibility {
-  PRIVATE = "private",
-  PUBLIC = "public",
-  FRIEND = "friend",
-}
-
-/**
- * Abilities related to moving items within the system.
- * @group Implementation
- * @category Types
- */
-export enum MoveAbility {
-  STORE = "store",
-  DROP = "drop",
-  KEY = "key",
-  COPY = "copy",
-}
-
-/**
- * Move abilities associated with the generic type parameter of a function.
- * @group Implementation
- * @category Types
- */
-export type MoveFunctionGenericTypeParam = {
-  constraints: Array<MoveAbility>;
-};
-
-/**
- * A field in a Move struct, identified by its name.
- * @group Implementation
- * @category Types
- */
-export type MoveStructField = {
-  name: string;
-  type: string;
-};
-
-/**
- * A Move module
- * @group Implementation
- * @category Types
- */
-export type MoveModule = {
-  address: string;
-  name: string;
-  /**
-   * Friends of the module
-   * @group Implementation
-   * @category Types
-   */
-  friends: Array<MoveModuleId>;
-  /**
-   * Public functions of the module
-   * @group Implementation
-   * @category Types
-   */
-  exposed_functions: Array<MoveFunction>;
-  /**
-   * Structs of the module
-   * @group Implementation
-   * @category Types
-   */
-  structs: Array<MoveStruct>;
-};
-
-/**
- * A move struct
- * @group Implementation
- * @category Types
- */
-export type MoveStruct = {
-  name: string;
-  /**
-   * Whether the struct is a native struct of Move
-   * @group Implementation
-   * @category Types
-   */
-  is_native: boolean;
-  /**
-   * Whether the struct is a module event (aka v2 event). This will be false for v1
-   * events because the value is derived from the #[event] attribute on the struct in
-   * the Move source code. This attribute is only relevant for v2 events.
-   * @group Implementation
-   * @category Types
-   */
-  is_event: boolean;
-  /**
-   * Abilities associated with the struct
-   * @group Implementation
-   * @category Types
-   */
-  abilities: Array<MoveAbility>;
-  /**
-   * Generic types associated with the struct
-   * @group Implementation
-   * @category Types
-   */
-  generic_type_params: Array<MoveFunctionGenericTypeParam>;
-  /**
-   * Fields associated with the struct
-   * @group Implementation
-   * @category Types
-   */
-  fields: Array<MoveStructField>;
-};
-
-/**
- * Move function
- * @group Implementation
- * @category Types
- */
-export type MoveFunction = {
-  name: string;
-  visibility: MoveFunctionVisibility;
-  /**
-   * Whether the function can be called as an entry function directly in a transaction
-   * @group Implementation
-   * @category Types
-   */
-  is_entry: boolean;
-  /**
-   * Whether the function is a view function or not
-   * @group Implementation
-   * @category Types
-   */
-  is_view: boolean;
-  /**
-   * Generic type params associated with the Move function
-   * @group Implementation
-   * @category Types
-   */
-  generic_type_params: Array<MoveFunctionGenericTypeParam>;
-  /**
-   * Parameters associated with the move function
-   * @group Implementation
-   * @category Types
-   */
-  params: Array<string>;
-  /**
-   * Return type of the function
-   * @group Implementation
-   * @category Types
-   */
-  return: Array<string>;
-};
-
-/**
- * Roles that can be assigned within the system, indicating different levels of access and functionality.
- * @group Implementation
- * @category Types
- */
-export enum RoleType {
-  VALIDATOR = "validator",
-  FULL_NODE = "full_node",
-}
-
-/**
- * Information about the current blockchain ledger, including its chain ID.
- * @group Implementation
- * @category Types
- */
-export type LedgerInfo = {
-  /**
-   * Chain ID of the current chain
-   * @group Implementation
-   * @category Types
-   */
-  chain_id: number;
-  epoch: string;
-  ledger_version: string;
-  oldest_ledger_version: string;
-  ledger_timestamp: string;
-  node_role: RoleType;
-  oldest_block_height: string;
-  block_height: string;
-  /**
-   * Git hash of the build of the API endpoint.  Can be used to determine the exact
-   * software version used by the API endpoint.
-   * @group Implementation
-   * @category Types
-   */
-  git_hash?: string;
-};
-
-/**
- * A Block type
- * @group Implementation
- * @category Types
- */
-export type Block = {
-  block_height: string;
-  block_hash: string;
-  block_timestamp: string;
-  first_version: string;
-  last_version: string;
-  /**
-   * The transactions in the block in sequential order
-   * @group Implementation
-   * @category Types
-   */
-  transactions?: Array<TransactionResponse>;
-};
-
-// REQUEST TYPES
-
-/**
- * The request payload for the GetTableItem API.
- * @group Implementation
- * @category Types
- */
-export type TableItemRequest = {
-  key_type: MoveValue;
-  value_type: MoveValue;
-  /**
-   * The value of the table item's key
-   * @group Implementation
-   * @category Types
-   */
-  key: any;
-};
-
-/**
- * A list of supported Authentication Key schemes in Aptos, consisting of combinations of signing schemes and derive schemes.
- * @group Implementation
- * @category Types
- */
-export type AuthenticationKeyScheme = SigningScheme | DeriveScheme;
-
-/**
- * Different schemes for signing keys used in cryptographic operations.
- * @group Implementation
- * @category Types
- */
-export enum SigningScheme {
-  /**
-   * For Ed25519PublicKey
-   * @group Implementation
-   * @category Types
-   */
-  Ed25519 = 0,
-  /**
-   * For MultiEd25519PublicKey
-   * @group Implementation
-   * @category Types
-   */
-  MultiEd25519 = 1,
-  /**
-   * For SingleKey ecdsa
-   * @group Implementation
-   * @category Types
-   */
-  SingleKey = 2,
-
-  MultiKey = 3,
-}
-
-/**
- * Specifies the signing schemes available for cryptographic operations.
- * @group Implementation
- * @category Types
- */
-export enum SigningSchemeInput {
-  /**
-   * For Ed25519PublicKey
-   * @group Implementation
-   * @category Types
-   */
-  Ed25519 = 0,
-  /**
-   * For Secp256k1Ecdsa
-   * @group Implementation
-   * @category Types
-   */
-  Secp256k1Ecdsa = 2,
-}
-
-/**
- * Specifies the schemes for deriving account addresses from various data sources.
- * @group Implementation
- * @category Types
- */
-export enum DeriveScheme {
-  /**
-   * Derives an address using an AUID, used for objects
-   * @group Implementation
-   * @category Types
-   */
-  DeriveAuid = 251,
-  /**
-   * Derives an address from another object address
-   * @group Implementation
-   * @category Types
-   */
-  DeriveObjectAddressFromObject = 252,
-  /**
-   * Derives an address from a GUID, used for objects
-   * @group Implementation
-   * @category Types
-   */
-  DeriveObjectAddressFromGuid = 253,
-  /**
-   * Derives an address from seed bytes, used for named objects
-   * @group Implementation
-   * @category Types
-   */
-  DeriveObjectAddressFromSeed = 254,
-  /**
-   * Derives an address from seed bytes, used for resource accounts
-   * @group Implementation
-   * @category Types
-   */
-  DeriveResourceAccountAddress = 255,
-}
-
-/**
- * Options for configuring the behavior of the waitForTransaction() function.
- * @group Implementation
- * @category Types
- */
-export type WaitForTransactionOptions = {
-  timeoutSecs?: number;
-  checkSuccess?: boolean;
-  // Default behavior is to wait for the indexer. Set this to false to disable waiting.
-  waitForIndexer?: boolean;
-};
-
-/**
- * Input type to generate an account using the Ed25519 signing scheme.
- * @group Implementation
- * @category Types
- */
-export type GenerateAccountWithEd25519 = {
-  scheme: SigningSchemeInput.Ed25519;
-  legacy: boolean;
-};
-
-/**
- * Input type to generate an account with a Single Signer using Secp256k1.
- * @group Implementation
- * @category Types
- */
-export type GenerateAccountWithSingleSignerSecp256k1Key = {
-  scheme: SigningSchemeInput.Secp256k1Ecdsa;
-  legacy?: false;
-};
-/**
- * @group Implementation
- * @category Types
- */
-export type GenerateAccount = GenerateAccountWithEd25519 | GenerateAccountWithSingleSignerSecp256k1Key;
-=======
 export * from "./types";
-export { CallArgument } from "@wgb5445/aptos-intent-npm";
->>>>>>> a3012683
+export { CallArgument } from "@wgb5445/aptos-intent-npm";