--- conflicted
+++ resolved
@@ -273,7 +273,7 @@
   }
 }
     `;
-<<<<<<< HEAD
+
 export const GetTokenData = `
     query getTokenData($where_condition: current_token_datas_v2_bool_exp, $offset: Int, $limit: Int, $order_by: [current_token_datas_v2_order_by!]) {
   current_token_datas_v2(
@@ -311,14 +311,13 @@
       total_minted_v2
       uri
     }
-=======
+
 export const GetProcessorStatus = `
     query getProcessorStatus {
   processor_status {
     last_success_version
     processor
     last_updated
->>>>>>> a19db8f0
   }
 }
     `;
@@ -528,8 +527,8 @@
         "query",
       );
     },
-<<<<<<< HEAD
-    getTokenData(
+
+getTokenData(
       variables?: Types.GetTokenDataQueryVariables,
       requestHeaders?: Dom.RequestInit["headers"],
     ): Promise<Types.GetTokenDataQuery> {
@@ -540,8 +539,8 @@
             ...wrappedRequestHeaders,
           }),
         "getTokenData",
-=======
-    getProcessorStatus(
+
+getProcessorStatus(
       variables?: Types.GetProcessorStatusQueryVariables,
       requestHeaders?: Dom.RequestInit["headers"],
     ): Promise<Types.GetProcessorStatusQuery> {
@@ -552,7 +551,6 @@
             ...wrappedRequestHeaders,
           }),
         "getProcessorStatus",
->>>>>>> a19db8f0
         "query",
       );
     },
