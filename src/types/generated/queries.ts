--- conflicted
+++ resolved
@@ -205,7 +205,7 @@
   }
 }
     `;
-<<<<<<< HEAD
+
 export const GetDelegatedStakingActivities = `
     query getDelegatedStakingActivities($delegatorAddress: String, $poolAddress: String) {
   delegated_staking_activities(
@@ -228,7 +228,7 @@
   }
 }
     `;
-=======
+
 export const GetCollectionData = `
     query getCollectionData($where_condition: current_collections_v2_bool_exp!) {
   current_collections_v2(where: $where_condition) {
@@ -251,7 +251,6 @@
     `;
 
 export type SdkFunctionWrapper = <T>(action: (requestHeaders?:Record<string, string>) => Promise<T>, operationName: string, operationType?: string) => Promise<T>;
->>>>>>> 1219f4d0
 
 
 const defaultWrapper: SdkFunctionWrapper = (action, _operationName, _operationType) => action();
@@ -285,7 +284,7 @@
     getAccountTransactionsCount(variables?: Types.GetAccountTransactionsCountQueryVariables, requestHeaders?: Dom.RequestInit["headers"]): Promise<Types.GetAccountTransactionsCountQuery> {
       return withWrapper((wrappedRequestHeaders) => client.request<Types.GetAccountTransactionsCountQuery>(GetAccountTransactionsCount, variables, {...requestHeaders, ...wrappedRequestHeaders}), 'getAccountTransactionsCount', 'query');
     },
-<<<<<<< HEAD
+
     getDelegatedStakingActivities(
       variables?: Types.GetDelegatedStakingActivitiesQueryVariables,
       requestHeaders?: Dom.RequestInit["headers"],
@@ -314,11 +313,10 @@
         "query",
       );
     },
-=======
+
     getCollectionData(variables: Types.GetCollectionDataQueryVariables, requestHeaders?: Dom.RequestInit["headers"]): Promise<Types.GetCollectionDataQuery> {
       return withWrapper((wrappedRequestHeaders) => client.request<Types.GetCollectionDataQuery>(GetCollectionData, variables, {...requestHeaders, ...wrappedRequestHeaders}), 'getCollectionData', 'query');
     }
->>>>>>> 1219f4d0
   };
 }
 export type Sdk = ReturnType<typeof getSdk>;