--- conflicted
+++ resolved
@@ -405,7 +405,6 @@
   num_active_delegator_per_pool: Array<{ num_active_delegator?: any | null; pool_address?: string | null }>;
 };
 
-<<<<<<< HEAD
 export type GetTokenDataQueryVariables = Types.Exact<{
   where_condition?: Types.InputMaybe<Types.CurrentTokenDatasV2BoolExp>;
   offset?: Types.InputMaybe<Types.Scalars["Int"]>;
@@ -445,10 +444,9 @@
       uri: string;
     } | null;
   }>;
-=======
+
 export type GetProcessorStatusQueryVariables = Types.Exact<{ [key: string]: never }>;
 
 export type GetProcessorStatusQuery = {
   processor_status: Array<{ last_success_version: any; processor: string; last_updated: any }>;
->>>>>>> a19db8f0
 };