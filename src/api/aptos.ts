// Copyright © Aptos Foundation
// SPDX-License-Identifier: Apache-2.0

import { Account } from "./account";
import { AptosConfig } from "./aptos_config";
import { Coin } from "./coin";
import { Collection } from "./collection";
import { Faucet } from "./faucet";
import { General } from "./general";
import { Staking } from "./staking";
import { Transaction } from "./transaction";
import { TransactionSubmission } from "./transaction_submission";

export class Aptos {
  readonly config: AptosConfig;

  readonly account: Account;

  readonly coin: Coin;

  readonly collection: Collection;

  readonly faucet: Faucet;

  readonly general: General;

  readonly staking: Staking;

  readonly transaction: Transaction;

  readonly transactionSubmission: TransactionSubmission;

  /**
   * This class is the main entry point into Aptos's
   * APIs and separates functionality into different namespaces.
   *
   * To use the SDK, create a new Aptos instance to get access
   * to all the sdk functionality.
   *
   * @example
   * ```
   * {
   * const aptos = new Aptos();
   * await aptos.account.getInfo("0x1")
   * }
   * ```
   *
   * @public
   */
  constructor(settings?: AptosConfig) {
    this.config = new AptosConfig(settings);
    this.account = new Account(this.config);
    this.coin = new Coin(this.config);
    this.collection = new Collection(this.config);
    this.faucet = new Faucet(this.config);
    this.general = new General(this.config);
    this.staking = new Staking(this.config);
    this.transaction = new Transaction(this.config);
    this.transactionSubmission = new TransactionSubmission(this.config);
  }
}

<<<<<<< HEAD

export interface Aptos extends Account, Coin, Faucet, General, Staking, Transaction, TransactionSubmission {}
=======
export interface Aptos extends Account, Coin, Collection, Faucet, General, Transaction, TransactionSubmission {}
>>>>>>> 1219f4d0

/**
In TypeScript, we can’t inherit or extend from more than one class,
Mixins helps us to get around that by creating a partial classes 
that we can combine to form a single class that contains all the methods and properties from the partial classes.
{@link https://www.typescriptlang.org/docs/handbook/mixins.html#alternative-pattern}

Here, we combine any sub-class and the Aptos class.
*/
function applyMixin(targetClass: any, baseClass: any, baseClassProp: string) {
  // Mixin instance methods
  Object.getOwnPropertyNames(baseClass.prototype).forEach((propertyName) => {
    const propertyDescriptor = Object.getOwnPropertyDescriptor(baseClass.prototype, propertyName);
    if (!propertyDescriptor) return;
    // eslint-disable-next-line func-names
    propertyDescriptor.value = function (...args: any) {
      return (this as any)[baseClassProp][propertyName](...args);
    };
    Object.defineProperty(targetClass.prototype, propertyName, propertyDescriptor);
  });
}

applyMixin(Aptos, Account, "account");
applyMixin(Aptos, Coin, "coin");
applyMixin(Aptos, Collection, "collection");
applyMixin(Aptos, Faucet, "faucet");
applyMixin(Aptos, General, "general");
applyMixin(Aptos, Staking, "staking");
applyMixin(Aptos, Transaction, "transaction");
applyMixin(Aptos, TransactionSubmission, "transactionSubmission");<|MERGE_RESOLUTION|>--- conflicted
+++ resolved
@@ -60,12 +60,7 @@
   }
 }
 
-<<<<<<< HEAD
-
-export interface Aptos extends Account, Coin, Faucet, General, Staking, Transaction, TransactionSubmission {}
-=======
-export interface Aptos extends Account, Coin, Collection, Faucet, General, Transaction, TransactionSubmission {}
->>>>>>> 1219f4d0
+export interface Aptos extends Account, Coin, Collection, Faucet, General, Staking, Transaction, TransactionSubmission {}
 
 /**
 In TypeScript, we can’t inherit or extend from more than one class,
