--- conflicted
+++ resolved
@@ -15,12 +15,9 @@
 import { Table } from "./table";
 import { Keyless } from "./keyless";
 import { AptosObject } from "./object";
-<<<<<<< HEAD
-import { VeiledCoin } from "./veiledCoin";
-=======
 import { AccountAbstraction } from "./account/abstraction";
 import { Experimental } from "./experimental";
->>>>>>> 5fbe4ac4
+import { VeiledCoin } from "./veiledCoin";
 
 /**
  * The main entry point for interacting with the Aptos APIs,
