// Copyright © Aptos Foundation
// SPDX-License-Identifier: Apache-2.0

import { Account } from "./account";
import { AptosConfig } from "./aptosConfig";
import { Coin } from "./coin";
import { DigitalAsset } from "./digitalAsset";
import { Event } from "./event";
import { Faucet } from "./faucet";
import { FungibleAsset } from "./fungibleAsset";
import { General } from "./general";
import { ANS } from "./ans";
import { Staking } from "./staking";
import { Transaction } from "./transaction";
<<<<<<< HEAD
import { Keyless } from "./keyless";
=======
import { Table } from "./table";
>>>>>>> 6a3c1335

/**
 * This class is the main entry point into Aptos's
 * APIs and separates functionality into different namespaces.
 *
 * To use the SDK, create a new Aptos instance to get access
 * to all the sdk functionality.
 *
 * @example
 *
 * const aptos = new Aptos();
 */
export class Aptos {
  readonly config: AptosConfig;

  readonly account: Account;

  readonly ans: ANS;

  readonly coin: Coin;

  readonly digitalAsset: DigitalAsset;

  readonly event: Event;

  readonly faucet: Faucet;

  readonly fungibleAsset: FungibleAsset;

  readonly general: General;

  readonly staking: Staking;

  readonly transaction: Transaction;

<<<<<<< HEAD
  readonly keyless: Keyless;
=======
  readonly table: Table;
>>>>>>> 6a3c1335

  constructor(settings?: AptosConfig) {
    this.config = new AptosConfig(settings);
    this.account = new Account(this.config);
    this.ans = new ANS(this.config);
    this.coin = new Coin(this.config);
    this.digitalAsset = new DigitalAsset(this.config);
    this.event = new Event(this.config);
    this.faucet = new Faucet(this.config);
    this.fungibleAsset = new FungibleAsset(this.config);
    this.general = new General(this.config);
    this.staking = new Staking(this.config);
    this.transaction = new Transaction(this.config);
<<<<<<< HEAD
    this.keyless = new Keyless(this.config);
=======
    this.table = new Table(this.config);
>>>>>>> 6a3c1335
  }
}

// extends Aptos interface so all the methods and properties
// from the other classes will be recognized by typescript.
export interface Aptos
  extends Account,
    ANS,
    Coin,
    DigitalAsset,
    Event,
    Faucet,
    FungibleAsset,
    General,
    Keyless,
    Staking,
    Table,
    Omit<Transaction, "build" | "simulate" | "submit" | "batch"> {}

/**
In TypeScript, we can’t inherit or extend from more than one class,
Mixins helps us to get around that by creating a partial classes
that we can combine to form a single class that contains all the methods and properties from the partial classes.
{@link https://www.typescriptlang.org/docs/handbook/mixins.html#alternative-pattern}

Here, we combine any subclass and the Aptos class.
*/
function applyMixin(targetClass: any, baseClass: any, baseClassProp: string) {
  // Mixin instance methods
  Object.getOwnPropertyNames(baseClass.prototype).forEach((propertyName) => {
    const propertyDescriptor = Object.getOwnPropertyDescriptor(baseClass.prototype, propertyName);
    if (!propertyDescriptor) return;
    // eslint-disable-next-line func-names
    propertyDescriptor.value = function (...args: any) {
      return (this as any)[baseClassProp][propertyName](...args);
    };
    Object.defineProperty(targetClass.prototype, propertyName, propertyDescriptor);
  });
}

applyMixin(Aptos, Account, "account");
applyMixin(Aptos, ANS, "ans");
applyMixin(Aptos, Coin, "coin");
applyMixin(Aptos, DigitalAsset, "digitalAsset");
applyMixin(Aptos, Event, "event");
applyMixin(Aptos, Faucet, "faucet");
applyMixin(Aptos, FungibleAsset, "fungibleAsset");
applyMixin(Aptos, General, "general");
applyMixin(Aptos, Staking, "staking");
applyMixin(Aptos, Transaction, "transaction");
<<<<<<< HEAD
applyMixin(Aptos, Keyless, "keyless");
=======
applyMixin(Aptos, Table, "table");
>>>>>>> 6a3c1335
<|MERGE_RESOLUTION|>--- conflicted
+++ resolved
@@ -12,11 +12,8 @@
 import { ANS } from "./ans";
 import { Staking } from "./staking";
 import { Transaction } from "./transaction";
-<<<<<<< HEAD
+import { Table } from "./table";
 import { Keyless } from "./keyless";
-=======
-import { Table } from "./table";
->>>>>>> 6a3c1335
 
 /**
  * This class is the main entry point into Aptos's
@@ -52,11 +49,9 @@
 
   readonly transaction: Transaction;
 
-<<<<<<< HEAD
+  readonly table: Table;
+
   readonly keyless: Keyless;
-=======
-  readonly table: Table;
->>>>>>> 6a3c1335
 
   constructor(settings?: AptosConfig) {
     this.config = new AptosConfig(settings);
@@ -70,11 +65,8 @@
     this.general = new General(this.config);
     this.staking = new Staking(this.config);
     this.transaction = new Transaction(this.config);
-<<<<<<< HEAD
+    this.table = new Table(this.config);
     this.keyless = new Keyless(this.config);
-=======
-    this.table = new Table(this.config);
->>>>>>> 6a3c1335
   }
 }
 
@@ -125,8 +117,5 @@
 applyMixin(Aptos, General, "general");
 applyMixin(Aptos, Staking, "staking");
 applyMixin(Aptos, Transaction, "transaction");
-<<<<<<< HEAD
-applyMixin(Aptos, Keyless, "keyless");
-=======
 applyMixin(Aptos, Table, "table");
->>>>>>> 6a3c1335
+applyMixin(Aptos, Keyless, "keyless");