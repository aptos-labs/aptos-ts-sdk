--- conflicted
+++ resolved
@@ -56,11 +56,8 @@
   }
 }
 
-<<<<<<< HEAD
-export interface Aptos extends Account, General, Staking, Transaction, TransactionSubmission {}
-=======
-export interface Aptos extends Account, Coin, Faucet, General, Transaction, TransactionSubmission {}
->>>>>>> 590fce0c
+
+export interface Aptos extends Account, Coin, Faucet, General, Staking, Transaction, TransactionSubmission {}
 
 /**
 In TypeScript, we can’t inherit or extend from more than one class,
