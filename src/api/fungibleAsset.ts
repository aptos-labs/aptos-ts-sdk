--- conflicted
+++ resolved
@@ -23,11 +23,7 @@
 import { ProcessorType } from "../utils/const";
 import { AptosConfig } from "./aptosConfig";
 import { waitForIndexerOnVersion } from "./utils";
-<<<<<<< HEAD
-import { AccountAddress } from "../core";
-=======
-import { Account, AccountAddressInput } from "../core";
->>>>>>> f8101007
+import { AccountAddressInput } from "../core";
 import { InputGenerateTransactionOptions } from "../transactions";
 import { Account } from "../account";
 import { SimpleTransaction } from "../transactions/instances/simpleTransaction";
