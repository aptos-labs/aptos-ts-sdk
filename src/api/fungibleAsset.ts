--- conflicted
+++ resolved
@@ -23,15 +23,10 @@
 import { ProcessorType } from "../utils/const";
 import { AptosConfig } from "./aptosConfig";
 import { waitForIndexerOnVersion } from "./utils";
-<<<<<<< HEAD
 import { AccountAddress } from "../core";
-import { InputGenerateTransactionOptions, SimpleTransaction } from "../transactions";
+import { InputGenerateTransactionOptions } from "../transactions";
 import { Account } from "../account";
-=======
-import { Account, AccountAddress } from "../core";
-import { InputGenerateTransactionOptions } from "../transactions";
 import { SimpleTransaction } from "../transactions/instances/simpleTransaction";
->>>>>>> 26b3e64e
 
 /**
  * A class to query all `FungibleAsset` related queries on Aptos.
