--- conflicted
+++ resolved
@@ -1,10 +1,7 @@
 // Copyright © Aptos Foundation
 // SPDX-License-Identifier: Apache-2.0
 
-<<<<<<< HEAD
-=======
 import { Account } from "../account";
->>>>>>> ed6c5198
 import { AccountAddress, AccountAddressInput } from "../core";
 import {
   RegisterNameParameters,
@@ -30,7 +27,6 @@
 import { InputGenerateTransactionOptions } from "../transactions/types";
 import { AptosConfig } from "./aptosConfig";
 import { SimpleTransaction } from "../transactions/instances/simpleTransaction";
-import { Account } from "../account";
 
 /**
  * A class to handle all `ANS` operations
