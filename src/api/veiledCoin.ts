// Copyright © Aptos Foundation
// SPDX-License-Identifier: Apache-2.0

import { concatBytes } from "@noble/hashes/utils";
import {
  AccountAddress,
  AccountAddressInput,
  CreateVeiledKeyRotationOpArgs,
  CreateVeiledNormalizationOpArgs,
  CreateVeiledTransferOpArgs,
  CreateVeiledWithdrawOpArgs,
  TwistedEd25519PrivateKey,
  TwistedEd25519PublicKey,
  TwistedElGamalCiphertext,
  VeiledKeyRotation,
  VeiledNormalization,
  VeiledTransfer,
  VeiledWithdraw,
} from "../core";
import { publicKeyToU8, toTwistedEd25519PrivateKey, toTwistedEd25519PublicKey } from "../core/crypto/veiled/helpers";
import { generateTransaction } from "../internal/transactionSubmission";
import { view } from "../internal/view";
import {
  InputGenerateTransactionOptions,
  InputGenerateTransactionPayloadData,
  SimpleTransaction,
} from "../transactions";
import { AnyNumber, CommittedTransactionResponse, HexInput, LedgerVersionArg } from "../types";
import { AptosConfig } from "./aptosConfig";
import type { Aptos } from "./aptos";
import { Account } from "../account";
import { VeiledAmount } from "../core/crypto/veiled/veiledAmount";

export type VeiledBalanceResponse = {
  chunks: {
    left: { data: string };
    right: { data: string };
  }[];
}[];

export type VeiledBalance = {
  pending: TwistedElGamalCiphertext[];
  actual: TwistedElGamalCiphertext[];
};

const VEILED_COIN_MODULE_ADDRESS = "0xcbd21318a3fe6eb6c01f3c371d9aca238a6cd7201d3fc75627767b11b87dcbf5";

/**
 * A class to handle veiled balance operations
 */
export class VeiledCoin {
  constructor(readonly config: AptosConfig) {}

  static VEILED_COIN_MODULE_ADDRESS = VEILED_COIN_MODULE_ADDRESS;

  async getBalance(args: {
    accountAddress: AccountAddress;
    tokenAddress: string;
    options?: LedgerVersionArg;
  }): Promise<VeiledBalance> {
    const { accountAddress, tokenAddress, options } = args;
    const [[chunkedPendingBalance], [chunkedActualBalances]] = await Promise.all([
      view<VeiledBalanceResponse>({
        aptosConfig: this.config,
        payload: {
          function: `${VEILED_COIN_MODULE_ADDRESS}::veiled_coin::pending_balance`,
          typeArguments: [],
          functionArguments: [accountAddress, tokenAddress],
        },
        options,
      }),
      view<VeiledBalanceResponse>({
        aptosConfig: this.config,
        payload: {
          function: `${VEILED_COIN_MODULE_ADDRESS}::veiled_coin::actual_balance`,
          typeArguments: [],
          functionArguments: [accountAddress, tokenAddress],
        },
        options,
      }),
    ]);

    return {
      pending: chunkedPendingBalance.chunks.map(
        (el) => new TwistedElGamalCiphertext(el.left.data.slice(2), el.right.data.slice(2)),
      ),
      actual: chunkedActualBalances.chunks.map(
        (el) => new TwistedElGamalCiphertext(el.left.data.slice(2), el.right.data.slice(2)),
      ),
    };
  }

  async registerBalance(args: {
    sender: AccountAddressInput;
    tokenAddress: string;
    publicKey: HexInput | TwistedEd25519PublicKey;
    options?: InputGenerateTransactionOptions;
  }): Promise<SimpleTransaction> {
    const pkU8 = publicKeyToU8(args.publicKey);
    return generateTransaction({
      aptosConfig: this.config,
      sender: args.sender,
      data: {
        function: `${VEILED_COIN_MODULE_ADDRESS}::veiled_coin::register`,
        functionArguments: [args.tokenAddress, pkU8],
      },
      options: args.options,
    });
  }

  async deposit(args: {
    sender: AccountAddressInput;
    tokenAddress: string;
    amount: AnyNumber;
    options?: InputGenerateTransactionOptions;
  }): Promise<SimpleTransaction> {
    return generateTransaction({
      aptosConfig: this.config,
      sender: args.sender,
      data: {
        function: `${VEILED_COIN_MODULE_ADDRESS}::veiled_coin::veil_to`,
        functionArguments: [args.tokenAddress, args.sender, String(args.amount)],
      },
      options: args.options,
    });
  }

  async withdraw(
    args: CreateVeiledWithdrawOpArgs & {
      sender: AccountAddressInput;
      tokenAddress: string;
      options?: InputGenerateTransactionOptions;
    },
  ): Promise<SimpleTransaction> {
    const veiledWithdraw = await VeiledWithdraw.create({
      decryptionKey: toTwistedEd25519PrivateKey(args.decryptionKey),
      encryptedActualBalance: args.encryptedActualBalance,
      amountToWithdraw: args.amountToWithdraw,
      randomness: args.randomness,
    });

    const [{ sigmaProof, rangeProof }, veiledAmountAfterWithdraw] = await veiledWithdraw.authorizeWithdrawal();

    return generateTransaction({
      aptosConfig: this.config,
      sender: args.sender,
      data: {
        function: `${VEILED_COIN_MODULE_ADDRESS}::veiled_coin::unveil_to`,
        functionArguments: [
          args.tokenAddress,
          AccountAddress.from(args.sender),
          String(args.amountToWithdraw),
          concatBytes(...veiledAmountAfterWithdraw.map((el) => el.serialize()).flat()),
          rangeProof,
          VeiledWithdraw.serializeSigmaProof(sigmaProof),
        ],
      },
      options: args.options,
    });
  }

  static buildRolloverPendingBalanceTxPayload(args: {
    tokenAddress: string;
    withFreezeBalance?: boolean;
  }): InputGenerateTransactionPayloadData {
    const method = args.withFreezeBalance ? "rollover_pending_balance_and_freeze" : "rollover_pending_balance";

    return {
      function: `${VEILED_COIN_MODULE_ADDRESS}::veiled_coin::${method}`,
      functionArguments: [args.tokenAddress],
    };
  }

  async rolloverPendingBalance(args: {
    sender: AccountAddressInput;
    tokenAddress: string;
    withFreezeBalance?: boolean;
    options?: InputGenerateTransactionOptions;
  }): Promise<SimpleTransaction> {
    return generateTransaction({
      aptosConfig: this.config,
      sender: args.sender,
      data: VeiledCoin.buildRolloverPendingBalanceTxPayload(args),
      options: args.options,
    });
  }

  async safeRolloverPendingVB(args: {
    sender: AccountAddressInput;
    tokenAddress: string;
    withFreezeBalance?: boolean;
    decryptionKey: TwistedEd25519PrivateKey;
  }): Promise<InputGenerateTransactionPayloadData[]> {
    const txList: InputGenerateTransactionPayloadData[] = [];

    const isNormalized = await this.isUserBalanceNormalized({
      accountAddress: AccountAddress.from(args.sender),
      tokenAddress: args.tokenAddress,
    });

    if (!isNormalized) {
      const accountBalance = await this.getBalance({
        accountAddress: AccountAddress.from(args.sender),
        tokenAddress: args.tokenAddress,
      });

<<<<<<< HEAD
      const aliceVB = await VeiledAmount.fromEncrypted(accountBalance.actual, args.decryptionKey);
=======
      const accountVB = await VeiledAmount.fromEncrypted(accountBalance.actual, args.decryptionKey);
>>>>>>> 7af81bfc

      const normalizationTx = await VeiledCoin.buildNormalizationTxPayload({
        decryptionKey: args.decryptionKey,
        sender: args.sender,
        tokenAddress: args.tokenAddress,
<<<<<<< HEAD
        unnormilizedEncryptedBalance: accountBalance.actual,
        balanceAmount: aliceVB.amount,
=======
        unnormalizedEncryptedBalance: accountBalance.actual,
        balanceAmount: accountVB.amount,
>>>>>>> 7af81bfc
      });
      txList.push(normalizationTx);
    }

    const rolloverTx = VeiledCoin.buildRolloverPendingBalanceTxPayload(args);

    txList.push(rolloverTx);

    return txList;
  }

  async getGlobalAuditor(args?: { options?: LedgerVersionArg }) {
    return view<[AccountAddressInput, { vec: Uint8Array }]>({
      aptosConfig: this.config,
      options: args?.options,
      payload: {
        function: `${VEILED_COIN_MODULE_ADDRESS}::veiled_coin::get_auditor`,
      },
    });
  }

  async transferCoin(
    args: CreateVeiledTransferOpArgs & {
      sender: AccountAddressInput;
      recipientAddress: AccountAddressInput;
      tokenAddress: string;
      options?: InputGenerateTransactionOptions;
    },
  ): Promise<SimpleTransaction> {
    const [, { vec: globalAuditorPubKey }] = await this.getGlobalAuditor();

    const veiledTransfer = await VeiledTransfer.create({
      senderDecryptionKey: toTwistedEd25519PrivateKey(args.senderDecryptionKey),
      encryptedActualBalance: args.encryptedActualBalance,
      amountToTransfer: args.amountToTransfer,
      recipientEncryptionKey: toTwistedEd25519PublicKey(args.recipientEncryptionKey),
      auditorEncryptionKeys: [
        ...(globalAuditorPubKey?.length ? [toTwistedEd25519PublicKey(globalAuditorPubKey)] : []),
        ...(args.auditorEncryptionKeys?.map((el) => toTwistedEd25519PublicKey(el)) || []),
      ],
      randomness: args.randomness,
    });

    const [
      {
        sigmaProof,
        rangeProof: { rangeProofAmount, rangeProofNewBalance },
      },
      encryptedAmountAfterTransfer,
      encryptedAmountByRecipient,
      auditorsVBList,
    ] = await veiledTransfer.authorizeTransfer();

    const newBalance = encryptedAmountAfterTransfer.map((el) => el.serialize()).flat();
    const transferBalance = encryptedAmountByRecipient.map((el) => el.serialize()).flat();
    const auditorEks = veiledTransfer.auditorsU8EncryptionKeys;
    const auditorBalances = auditorsVBList
      .flat()
      .map((el) => el.serialize())
      .flat();

    return generateTransaction({
      aptosConfig: this.config,
      sender: args.sender,
      data: {
        function: `${VEILED_COIN_MODULE_ADDRESS}::veiled_coin::fully_veiled_transfer`,
        functionArguments: [
          args.tokenAddress,
          args.recipientAddress,
          concatBytes(...newBalance),
          concatBytes(...transferBalance),
          concatBytes(...auditorEks),
          concatBytes(...auditorBalances),
          rangeProofNewBalance,
          rangeProofAmount,
          VeiledTransfer.serializeSigmaProof(sigmaProof),
        ],
      },
      options: args.options,
    });
  }

  async isBalanceFrozen(args: { accountAddress: AccountAddress; tokenAddress: string; options?: LedgerVersionArg }) {
    const [isFrozen] = await view<[boolean]>({
      aptosConfig: this.config,
      options: args.options,
      payload: {
        function: `${VEILED_COIN_MODULE_ADDRESS}::veiled_coin::is_frozen`,
        typeArguments: [],
        functionArguments: [args.accountAddress, args.tokenAddress],
      },
    });

    return isFrozen;
  }

  static async buildRotateVBKeyTxPayload(
    args: CreateVeiledKeyRotationOpArgs & {
      sender: AccountAddressInput;
      tokenAddress: string;

      withUnfreezeBalance: boolean;
      options?: InputGenerateTransactionOptions;
    },
  ): Promise<InputGenerateTransactionPayloadData> {
    const veiledKeyRotation = await VeiledKeyRotation.create({
      currDecryptionKey: toTwistedEd25519PrivateKey(args.currDecryptionKey),
      newDecryptionKey: toTwistedEd25519PrivateKey(args.newDecryptionKey),
      currEncryptedBalance: args.currEncryptedBalance,
      randomness: args.randomness,
    });

    const [{ sigmaProof, rangeProof }, newVB] = await veiledKeyRotation.authorizeKeyRotation();

    const newPublicKeyU8 = toTwistedEd25519PrivateKey(args.newDecryptionKey).publicKey().toUint8Array();

    const serializedNewBalance = concatBytes(...newVB.map((el) => [el.C.toRawBytes(), el.D.toRawBytes()]).flat());

    const method = args.withUnfreezeBalance ? "rotate_encryption_key_and_unfreeze" : "rotate_encryption_key";

    return {
      function: `${VEILED_COIN_MODULE_ADDRESS}::veiled_coin::${method}`,
      functionArguments: [
        args.tokenAddress,
        newPublicKeyU8,
        serializedNewBalance,
        rangeProof,
        VeiledKeyRotation.serializeSigmaProof(sigmaProof),
      ],
    };
  }

  async rotateVBKey(
    args: CreateVeiledKeyRotationOpArgs & {
      sender: AccountAddressInput;
      tokenAddress: string;

      withUnfreezeBalance: boolean;
      options?: InputGenerateTransactionOptions;
    },
  ): Promise<SimpleTransaction> {
    return generateTransaction({
      aptosConfig: this.config,
      sender: args.sender,
      data: await VeiledCoin.buildRotateVBKeyTxPayload(args),
      options: args.options,
    });
  }

  static async safeRotateVBKey(
    aptosClient: Aptos,
    signer: Account,
    args: CreateVeiledKeyRotationOpArgs & {
      sender: AccountAddressInput;
      tokenAddress: string;
      withUnfreezeBalance: boolean;
      options?: InputGenerateTransactionOptions;
    },
  ): Promise<CommittedTransactionResponse> {
    const isFrozen = await aptosClient.veiledCoin.isBalanceFrozen({
      accountAddress: AccountAddress.from(args.sender),
      tokenAddress: args.tokenAddress,
    });

    let currEncryptedBalance = [...args.currEncryptedBalance];
    if (!isFrozen) {
      const rolloverWithFreezeTxBody = await aptosClient.veiledCoin.rolloverPendingBalance({
        sender: args.sender,
        tokenAddress: args.tokenAddress,
        withFreezeBalance: true,
      });

      const pendingTxResponse = await aptosClient.signAndSubmitTransaction({
        signer,
        transaction: rolloverWithFreezeTxBody,
      });

      const committedTransactionResponse = await aptosClient.waitForTransaction({
        transactionHash: pendingTxResponse.hash,
      });

      if (!committedTransactionResponse.success) {
        throw new TypeError("Failed to freeze balance"); // FIXME: mb create specified error class
      }

      const currVeiledBalances = await aptosClient.veiledCoin.getBalance({
        accountAddress: AccountAddress.from(args.sender),
        tokenAddress: args.tokenAddress,
      });

      currEncryptedBalance = currVeiledBalances.actual;
    }

    const rotateKeyTxBody = await aptosClient.veiledCoin.rotateVBKey({
      ...args,
      currEncryptedBalance,
    });

    const pendingTxResponse = await aptosClient.signAndSubmitTransaction({
      signer,
      transaction: rotateKeyTxBody,
    });

    return aptosClient.waitForTransaction({
      transactionHash: pendingTxResponse.hash,
    });
  }

  async hasUserRegistered(args: { accountAddress: AccountAddress; tokenAddress: string; options?: LedgerVersionArg }) {
    const [isRegister] = await view<[boolean]>({
      aptosConfig: this.config,
      payload: {
        function: `${VEILED_COIN_MODULE_ADDRESS}::veiled_coin::has_veiled_coin_store`,
        typeArguments: [],
        functionArguments: [args.accountAddress, args.tokenAddress],
      },
      options: args.options,
    });

    return isRegister;
  }

  async isUserBalanceNormalized(args: {
    accountAddress: AccountAddress;
    tokenAddress: string;
    options?: LedgerVersionArg;
  }) {
    const [isNormalized] = await view<[boolean]>({
      aptosConfig: this.config,
      payload: {
        function: `${VEILED_COIN_MODULE_ADDRESS}::veiled_coin::is_normalized`,
        typeArguments: [],
        functionArguments: [args.accountAddress, args.tokenAddress],
      },
      options: args.options,
    });

    return isNormalized;
  }

  static async buildNormalizationTxPayload(
    args: CreateVeiledNormalizationOpArgs & {
      sender: AccountAddressInput;
      tokenAddress: string;

      options?: InputGenerateTransactionOptions;
    },
  ): Promise<InputGenerateTransactionPayloadData> {
    const veiledNormalization = await VeiledNormalization.create({
      decryptionKey: args.decryptionKey,
      unnormalizedEncryptedBalance: args.unnormalizedEncryptedBalance,
      balanceAmount: args.balanceAmount,
      randomness: args.randomness,
    });

    const [{ sigmaProof, rangeProof }, normalizedVB] = await veiledNormalization.authorizeNormalization();

    return {
      function: `${VEILED_COIN_MODULE_ADDRESS}::veiled_coin::normalize`,
      functionArguments: [
        args.tokenAddress,
        concatBytes(...normalizedVB.map((el) => el.serialize()).flat()),
        rangeProof,
        VeiledNormalization.serializeSigmaProof(sigmaProof),
      ],
    };
  }

  async normalizeUserBalance(
    args: CreateVeiledNormalizationOpArgs & {
      sender: AccountAddressInput;
      tokenAddress: string;

      options?: InputGenerateTransactionOptions;
    },
  ) {
    return generateTransaction({
      aptosConfig: this.config,
      sender: args.sender,
      data: await VeiledCoin.buildNormalizationTxPayload(args),
      options: args.options,
    });
  }
}<|MERGE_RESOLUTION|>--- conflicted
+++ resolved
@@ -204,23 +204,14 @@
         tokenAddress: args.tokenAddress,
       });
 
-<<<<<<< HEAD
-      const aliceVB = await VeiledAmount.fromEncrypted(accountBalance.actual, args.decryptionKey);
-=======
       const accountVB = await VeiledAmount.fromEncrypted(accountBalance.actual, args.decryptionKey);
->>>>>>> 7af81bfc
 
       const normalizationTx = await VeiledCoin.buildNormalizationTxPayload({
         decryptionKey: args.decryptionKey,
         sender: args.sender,
         tokenAddress: args.tokenAddress,
-<<<<<<< HEAD
-        unnormilizedEncryptedBalance: accountBalance.actual,
-        balanceAmount: aliceVB.amount,
-=======
         unnormalizedEncryptedBalance: accountBalance.actual,
         balanceAmount: accountVB.amount,
->>>>>>> 7af81bfc
       });
       txList.push(normalizationTx);
     }
