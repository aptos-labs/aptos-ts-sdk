// Copyright © Aptos Foundation
// SPDX-License-Identifier: Apache-2.0

/**
 * This file handles the transaction creation lifecycle.
 * It holds different operations to generate a transaction payload, a raw transaction,
 * and a signed transaction that can be simulated, signed and submitted to chain.
 */
import { sha3_256 as sha3Hash } from "@noble/hashes/sha3";
import { AptosConfig } from "../../api/aptosConfig";
import { AccountAddress, AccountAddressInput, Hex, PublicKey } from "../../core";
import {
  AnyPublicKey,
  AnySignature,
  KeylessPublicKey,
  KeylessSignature,
  Secp256k1PublicKey,
  FederatedKeylessPublicKey,
  MultiKey,
  MultiKeySignature,
} from "../../core/crypto";
import { Ed25519PublicKey, Ed25519Signature } from "../../core/crypto/ed25519";
import { getInfo } from "../../internal/account";
import { getLedgerInfo } from "../../internal/general";
import { getGasPriceEstimation } from "../../internal/transaction";
import { NetworkToChainId } from "../../utils/apiEndpoints";
import { DEFAULT_MAX_GAS_AMOUNT, DEFAULT_TXN_EXP_SEC_FROM_NOW } from "../../utils/const";
import { normalizeBundle } from "../../utils/normalizeBundle";
import {
  AccountAuthenticator,
  AccountAuthenticatorEd25519,
  AccountAuthenticatorMultiKey,
  AccountAuthenticatorNoAccountAuthenticator,
  AccountAuthenticatorSingleKey,
} from "../authenticator/account";
import {
  TransactionAuthenticator,
  TransactionAuthenticatorEd25519,
  TransactionAuthenticatorFeePayer,
  TransactionAuthenticatorMultiAgent,
  TransactionAuthenticatorSingleSender,
} from "../authenticator/transaction";
import {
  ChainId,
  EntryFunction,
  FeePayerRawTransaction,
  MultiAgentRawTransaction,
  MultiSig,
  MultiSigTransactionPayload,
  RawTransaction,
  Script,
  TransactionPayloadEntryFunction,
  TransactionPayloadMultiSig,
  TransactionPayloadScript,
} from "../instances";
import { SignedTransaction } from "../instances/signedTransaction";
import {
  AnyRawTransaction,
  AnyTransactionPayloadInstance,
  EntryFunctionArgumentTypes,
  InputGenerateMultiAgentRawTransactionArgs,
  InputGenerateRawTransactionArgs,
  InputGenerateSingleSignerRawTransactionArgs,
  InputGenerateTransactionOptions,
  InputScriptData,
  InputSimulateTransactionData,
  InputMultiSigDataWithRemoteABI,
  InputEntryFunctionDataWithRemoteABI,
  InputGenerateTransactionPayloadDataWithRemoteABI,
  InputSubmitTransactionData,
  InputGenerateTransactionPayloadDataWithABI,
  InputEntryFunctionDataWithABI,
  InputMultiSigDataWithABI,
  InputViewFunctionDataWithRemoteABI,
  InputViewFunctionDataWithABI,
  FunctionABI,
} from "../types";
import { convertArgument, fetchEntryFunctionAbi, fetchViewFunctionAbi, standardizeTypeTags } from "./remoteAbi";
import { memoizeAsync } from "../../utils/memoize";
import { getFunctionParts, isScriptDataInput } from "./helpers";
import { SimpleTransaction } from "../instances/simpleTransaction";
import { MultiAgentTransaction } from "../instances/multiAgentTransaction";

/**
 * Builds a transaction payload based on the provided arguments and returns a transaction payload.
 * This function uses the RemoteABI by default, but can also utilize a specified ABI.
 * When we call our `generateTransactionPayload` function with the relevant type properties,
 * Typescript can infer the return type based on the appropriate function overload.
 * @param args - The input data for generating the transaction payload.
 * @param args.function - The function to be called, specified in the format "moduleAddress::moduleName::functionName".
 * @param args.functionArguments - The arguments to pass to the function.
 * @param args.typeArguments - The type arguments for the function.
 * @param args.aptosConfig - The configuration settings for Aptos.
 * @param args.abi - The ABI to use for the transaction, if not using the RemoteABI.
 *
 * @returns TransactionPayload - The generated transaction payload, which can be of type TransactionPayloadScript,
 * TransactionPayloadMultiSig, or TransactionPayloadEntryFunction.
 * @group Implementation
 * @category Transactions
 */
export async function generateTransactionPayload(args: InputScriptData): Promise<TransactionPayloadScript>;
/**
 * @group Implementation
 * @category Transactions
 */
export async function generateTransactionPayload(
  args: InputEntryFunctionDataWithRemoteABI,
): Promise<TransactionPayloadEntryFunction>;
/**
 * @group Implementation
 * @category Transactions
 */
export async function generateTransactionPayload(
  args: InputMultiSigDataWithRemoteABI,
): Promise<TransactionPayloadMultiSig>;

/**
 * Builds a transaction payload based on the data argument and returns
 * a transaction payload - TransactionPayloadScript | TransactionPayloadMultiSig | TransactionPayloadEntryFunction
 *
 * This uses the RemoteABI by default, and the remote ABI can be skipped by using generateTransactionPayloadWithABI
 *
 * @param args.data GenerateTransactionPayloadData
 *
 * @return TransactionPayload
 * @group Implementation
 * @category Transactions
 */
export async function generateTransactionPayload(
  args: InputGenerateTransactionPayloadDataWithRemoteABI,
): Promise<AnyTransactionPayloadInstance> {
  if (isScriptDataInput(args)) {
    return generateTransactionPayloadScript(args);
  }
  const { moduleAddress, moduleName, functionName } = getFunctionParts(args.function);

  const functionAbi = await fetchAbi({
    key: "entry-function",
    moduleAddress,
    moduleName,
    functionName,
    aptosConfig: args.aptosConfig,
    abi: args.abi,
    fetch: fetchEntryFunctionAbi,
  });

  // Fill in the ABI
  return generateTransactionPayloadWithABI({ ...args, abi: functionAbi });
}

/**
 * Generates a transaction payload using the provided ABI and function details.
 * This function helps create a properly structured transaction payload for executing a specific function on a module.
 *
 * @param args - The input data required to generate the transaction payload.
 * @param args.abi - The ABI of the function to be executed.
 * @param args.function - The fully qualified name of the function in the format `moduleAddress::moduleName::functionName`.
 * @param args.typeArguments - An array of type arguments that correspond to the function's type parameters.
 * @param args.functionArguments - An array of arguments to be passed to the function.
 * @param args.multisigAddress - (Optional) The address for a multisig transaction if applicable.
 *
 * @throws Error if the type argument count does not match the ABI or if the number of function arguments is incorrect.
 * @group Implementation
 * @category Transactions
 */
export function generateTransactionPayloadWithABI(args: InputEntryFunctionDataWithABI): TransactionPayloadEntryFunction;
/**
 * @group Implementation
 * @category Transactions
 */
export function generateTransactionPayloadWithABI(args: InputMultiSigDataWithABI): TransactionPayloadMultiSig;
/**
 * @group Implementation
 * @category Transactions
 */
export function generateTransactionPayloadWithABI(
  args: InputGenerateTransactionPayloadDataWithABI,
): AnyTransactionPayloadInstance {
  const functionAbi = args.abi;
  const { moduleAddress, moduleName, functionName } = getFunctionParts(args.function);

  // Ensure that all type arguments are typed properly
  const typeArguments = standardizeTypeTags(args.typeArguments);

  // Check the type argument count against the ABI
  if (typeArguments.length !== functionAbi.typeParameters.length) {
    throw new Error(
      `Type argument count mismatch, expected ${functionAbi.typeParameters.length}, received ${typeArguments.length}`,
    );
  }

  // Check all BCS types, and convert any non-BCS types
  const functionArguments: Array<EntryFunctionArgumentTypes> = args.functionArguments.map((arg, i) =>
    /**
     * Converts the argument for a specified function using its ABI and type arguments.
     * This function helps ensure that the correct number of arguments is provided for the function call.
     *
     * @param args - The arguments for the function call.
     * @param args.function - The specific function to be invoked.
     * @param functionAbi - The ABI (Application Binary Interface) of the function, which includes parameter details.
     * @param arg - The argument to be converted.
     * @param i - The index of the argument in the function call.
     * @param typeArguments - Additional type arguments that may be required for the conversion.
     * @group Implementation
     * @category Transactions
     */
    // TODO: Fix JSDoc
    convertArgument(args.function, functionAbi, arg, i, typeArguments),
  );

  // Check that all arguments are accounted for
  if (functionArguments.length !== functionAbi.parameters.length) {
    throw new Error(
      // eslint-disable-next-line max-len
      `Too few arguments for '${moduleAddress}::${moduleName}::${functionName}', expected ${functionAbi.parameters.length} but got ${functionArguments.length}`,
    );
  }

  // Generate entry function payload
  const entryFunctionPayload = EntryFunction.build(
    `${moduleAddress}::${moduleName}`,
    functionName,
    typeArguments,
    functionArguments,
  );

  // Send it as multi sig if it's a multisig payload
  if ("multisigAddress" in args) {
    const multisigAddress = AccountAddress.from(args.multisigAddress);
    return new TransactionPayloadMultiSig(
      new MultiSig(multisigAddress, new MultiSigTransactionPayload(entryFunctionPayload)),
    );
  }

  // Otherwise send as an entry function
  return new TransactionPayloadEntryFunction(entryFunctionPayload);
}

/**
 * Generates the payload for a view function call using the provided arguments.
 * This function helps in preparing the necessary data to interact with a specific view function on the blockchain.
 *
 * @param args - The input data required to generate the view function payload.
 * @param args.function - The function identifier in the format "moduleAddress::moduleName::functionName".
 * @param args.aptosConfig - Configuration settings for the Aptos client.
 * @param args.abi - The ABI (Application Binary Interface) of the module.
 *
 * @returns The generated payload for the view function call.
 * @group Implementation
 * @category Transactions
 */
export async function generateViewFunctionPayload(args: InputViewFunctionDataWithRemoteABI): Promise<EntryFunction> {
  const { moduleAddress, moduleName, functionName } = getFunctionParts(args.function);

  const functionAbi = await fetchAbi({
    key: "view-function",
    moduleAddress,
    moduleName,
    functionName,
    aptosConfig: args.aptosConfig,
    abi: args.abi,
    fetch: fetchViewFunctionAbi,
  });

  // Fill in the ABI
  return generateViewFunctionPayloadWithABI({ abi: functionAbi, ...args });
}

/**
 * Generates a payload for a view function call using the provided ABI and arguments.
 * This function ensures that the type arguments and function arguments are correctly formatted
 * and match the expected counts as defined in the ABI.
 *
 * @param args - The input data for generating the view function payload.
 * @param args.abi - The ABI of the function to be called.
 * @param args.function - The full name of the function in the format "moduleAddress::moduleName::functionName".
 * @param args.typeArguments - An array of type arguments to be used in the function call.
 * @param args.functionArguments - An array of arguments to be passed to the function.
 *
 * @throws Error if the type argument count does not match the ABI or if the function arguments
 * do not match the expected parameters defined in the ABI.
 * @group Implementation
 * @category Transactions
 */
export function generateViewFunctionPayloadWithABI(args: InputViewFunctionDataWithABI): EntryFunction {
  const functionAbi = args.abi;
  const { moduleAddress, moduleName, functionName } = getFunctionParts(args.function);

  // Ensure that all type arguments are typed properly
  const typeArguments = standardizeTypeTags(args.typeArguments);

  // Check the type argument count against the ABI
  if (typeArguments.length !== functionAbi.typeParameters.length) {
    throw new Error(
      `Type argument count mismatch, expected ${functionAbi.typeParameters.length}, received ${typeArguments.length}`,
    );
  }

  // Check all BCS types, and convert any non-BCS types
  const functionArguments: Array<EntryFunctionArgumentTypes> =
    args?.functionArguments?.map((arg, i) => convertArgument(args.function, functionAbi, arg, i, typeArguments)) ?? [];

  // Check that all arguments are accounted for
  if (functionArguments.length !== functionAbi.parameters.length) {
    throw new Error(
      // eslint-disable-next-line max-len
      `Too few arguments for '${moduleAddress}::${moduleName}::${functionName}', expected ${functionAbi.parameters.length} but got ${functionArguments.length}`,
    );
  }

  // Generate entry function payload
  return EntryFunction.build(`${moduleAddress}::${moduleName}`, functionName, typeArguments, functionArguments);
}

/**
 * Generates a transaction payload script based on the provided input data.
 * This function helps in creating a structured script for transaction processing.
 *
 * @param args - The input data required to generate the transaction payload script.
 * @param args.bytecode - The bytecode to be converted into a Uint8Array.
 * @param args.typeArguments - The type arguments that will be standardized.
 * @param args.functionArguments - The arguments for the function being called.
 * @returns A new instance of TransactionPayloadScript.
 * @group Implementation
 * @category Transactions
 */
function generateTransactionPayloadScript(args: InputScriptData) {
  return new TransactionPayloadScript(
    new Script(
      Hex.fromHexInput(args.bytecode).toUint8Array(),
      standardizeTypeTags(args.typeArguments),
      args.functionArguments,
    ),
  );
}

/**
 * Generates a raw transaction that can be sent to the Aptos network.
 *
 * @param args - The arguments for generating the raw transaction.
 * @param args.aptosConfig - The configuration for the Aptos network.
 * @param args.sender - The transaction's sender account address as a hex input.
 * @param args.payload - The transaction payload, which can be created using generateTransactionPayload().
 * @param args.options - Optional parameters for transaction generation.
 * @param args.feePayerAddress - The address of the fee payer for sponsored transactions.
 *
 * @returns RawTransaction - The generated raw transaction.
 * @group Implementation
 * @category Transactions
 */
export async function generateRawTransaction(args: {
  aptosConfig: AptosConfig;
  sender: AccountAddressInput;
  payload: AnyTransactionPayloadInstance;
  options?: InputGenerateTransactionOptions;
  feePayerAddress?: AccountAddressInput;
}): Promise<RawTransaction> {
  const { aptosConfig, sender, payload, options, feePayerAddress } = args;

  const getChainId = async () => {
    if (NetworkToChainId[aptosConfig.network]) {
      return { chainId: NetworkToChainId[aptosConfig.network] };
    }
    const info = await getLedgerInfo({ aptosConfig });
    return { chainId: info.chain_id };
  };

  const getGasUnitPrice = async () => {
    if (options?.gasUnitPrice) {
      return { gasEstimate: options.gasUnitPrice };
    }
    const estimation = await getGasPriceEstimation({ aptosConfig });
    return { gasEstimate: estimation.gas_estimate };
  };

  const getSequenceNumberForAny = async () => {
    const getSequenceNumber = async () => {
      if (options?.accountSequenceNumber !== undefined) {
        return options.accountSequenceNumber;
      }

      return (await getInfo({ aptosConfig, accountAddress: sender })).sequence_number;
    };

    /**
     * Check if is sponsored transaction to honor AIP-52
     * {@link https://github.com/aptos-foundation/AIPs/blob/main/aips/aip-52.md}
     * @group Implementation
     * @category Transactions
     */
    if (feePayerAddress && AccountAddress.from(feePayerAddress).equals(AccountAddress.ZERO)) {
      // Handle sponsored transaction generation with the option that
      // the main signer has not been created on chain
      try {
        // Check if main signer has been created on chain, if not assign sequence number 0
        return await getSequenceNumber();
      } catch (e: any) {
        return 0;
      }
    } else {
      return getSequenceNumber();
    }
  };
  const [{ chainId }, { gasEstimate }, sequenceNumber] = await Promise.all([
    getChainId(),
    getGasUnitPrice(),
    getSequenceNumberForAny(),
  ]);

  const { maxGasAmount, gasUnitPrice, expireTimestamp } = {
    maxGasAmount: options?.maxGasAmount ? BigInt(options.maxGasAmount) : BigInt(DEFAULT_MAX_GAS_AMOUNT),
    gasUnitPrice: options?.gasUnitPrice ?? BigInt(gasEstimate),
    expireTimestamp: options?.expireTimestamp ?? BigInt(Math.floor(Date.now() / 1000) + DEFAULT_TXN_EXP_SEC_FROM_NOW),
  };

  return new RawTransaction(
    AccountAddress.from(sender),
    BigInt(sequenceNumber),
    payload,
    BigInt(maxGasAmount),
    BigInt(gasUnitPrice),
    BigInt(expireTimestamp),
    new ChainId(chainId),
  );
}

/**
 * Generates a transaction based on the provided arguments.
 * This function can create both simple and multi-agent transactions, allowing for flexible transaction handling.
 *
 * @param args - The input arguments for generating the transaction.
 * @param args.aptosConfig - The configuration settings for Aptos.
 * @param args.sender - The transaction's sender account address as a hex input.
 * @param args.payload - The transaction payload, which can be created using `generateTransactionPayload()`.
 * @param args.options - Optional. Transaction options object.
 * @param args.secondarySignerAddresses - Optional. An array of addresses for additional signers in a multi-signature transaction.
 * @param args.feePayerAddress - Optional. The address of the fee payer for sponsored transactions.
 * @returns An instance of a transaction, which may include secondary signer addresses and a fee payer address.
 * @group Implementation
 * @category Transactions
 */
export async function buildTransaction(args: InputGenerateSingleSignerRawTransactionArgs): Promise<SimpleTransaction>;
/**
 * @group Implementation
 * @category Transactions
 */
export async function buildTransaction(args: InputGenerateMultiAgentRawTransactionArgs): Promise<MultiAgentTransaction>;

/**
 * Generates a transaction based on the provided arguments
 *
 * Note: we can start with one function to support all different payload/transaction types,
 * and if to complex to use, we could have function for each type
 *
 * @param args.aptosConfig AptosConfig
 * @param args.sender The transaction's sender account address as a hex input
 * @param args.payload The transaction payload - can create by using generateTransactionPayload()
 * @param args.options optional. Transaction options object
 * @param args.secondarySignerAddresses optional. For when want to create a multi signers transaction
 * @param args.feePayerAddress optional. For when want to create a fee payer (aka sponsored) transaction
 *
 * @return An instance of a RawTransaction, plus optional secondary/fee payer addresses
 * ```
 * {
 *  rawTransaction: RawTransaction,
 *  secondarySignerAddresses?: Array<AccountAddress>,
 *  feePayerAddress?: AccountAddress
 * }
 * ```
 * @group Implementation
 * @category Transactions
 */
export async function buildTransaction(args: InputGenerateRawTransactionArgs): Promise<AnyRawTransaction> {
  const { aptosConfig, sender, payload, options, feePayerAddress } = args;
  // generate raw transaction
  const rawTxn = await generateRawTransaction({
    aptosConfig,
    sender,
    payload,
    options,
    feePayerAddress,
  });

  // if multi agent transaction
  if ("secondarySignerAddresses" in args) {
    const signers: Array<AccountAddress> =
      args.secondarySignerAddresses?.map((signer) => AccountAddress.from(signer)) ?? [];

    return new MultiAgentTransaction(
      rawTxn,
      signers,
      args.feePayerAddress ? AccountAddress.from(args.feePayerAddress) : undefined,
    );
  }
  // return the raw transaction
  return new SimpleTransaction(rawTxn, args.feePayerAddress ? AccountAddress.from(args.feePayerAddress) : undefined);
}

/**
 * Generate a signed transaction for simulation before submitting it to the chain.
 * This function helps in preparing a transaction that can be simulated, allowing users to verify its validity and expected behavior.
 *
 * @param args - The input data required to generate the signed transaction for simulation.
 * @param args.transaction - An Aptos transaction type to sign.
 * @param args.signerPublicKey - The public key of the signer.
 * @param args.secondarySignersPublicKeys - Optional. The public keys of secondary signers if it is a multi-signer transaction.
 * @param args.feePayerPublicKey - Optional. The public key of the fee payer in a sponsored transaction.
 * @param args.options - Optional. Additional options for simulating the transaction.
 *
 * @returns A signed serialized transaction that can be simulated.
 * @group Implementation
 * @category Transactions
 */
export function generateSignedTransactionForSimulation(args: InputSimulateTransactionData): Uint8Array {
  const { signerPublicKey, transaction, secondarySignersPublicKeys, feePayerPublicKey } = args;

  const accountAuthenticator = getAuthenticatorForSimulation(signerPublicKey);

  // fee payer transaction
  if (transaction.feePayerAddress) {
    const transactionToSign = new FeePayerRawTransaction(
      transaction.rawTransaction,
      transaction.secondarySignerAddresses ?? [],
      transaction.feePayerAddress,
    );
    let secondaryAccountAuthenticators: Array<AccountAuthenticator> = [];
    if (transaction.secondarySignerAddresses) {
      if (secondarySignersPublicKeys) {
        secondaryAccountAuthenticators = secondarySignersPublicKeys.map((publicKey) =>
          getAuthenticatorForSimulation(publicKey),
        );
      } else {
        secondaryAccountAuthenticators = Array.from({ length: transaction.secondarySignerAddresses.length }, () =>
          getAuthenticatorForSimulation(undefined),
        );
      }
    }
    const feePayerAuthenticator = getAuthenticatorForSimulation(feePayerPublicKey);

    const transactionAuthenticator = new TransactionAuthenticatorFeePayer(
      accountAuthenticator,
      transaction.secondarySignerAddresses ?? [],
      secondaryAccountAuthenticators,
      {
        address: transaction.feePayerAddress,
        authenticator: feePayerAuthenticator,
      },
    );
    return new SignedTransaction(transactionToSign.raw_txn, transactionAuthenticator).bcsToBytes();
  }

  // multi agent transaction
  if (transaction.secondarySignerAddresses) {
    const transactionToSign = new MultiAgentRawTransaction(
      transaction.rawTransaction,
      transaction.secondarySignerAddresses,
    );

    let secondaryAccountAuthenticators: Array<AccountAuthenticator> = [];

    if (secondarySignersPublicKeys) {
      secondaryAccountAuthenticators = secondarySignersPublicKeys.map((publicKey) =>
        getAuthenticatorForSimulation(publicKey),
      );
    } else {
      secondaryAccountAuthenticators = Array.from({ length: transaction.secondarySignerAddresses.length }, () =>
        getAuthenticatorForSimulation(undefined),
      );
    }

    const transactionAuthenticator = new TransactionAuthenticatorMultiAgent(
      accountAuthenticator,
      transaction.secondarySignerAddresses,
      secondaryAccountAuthenticators,
    );

    return new SignedTransaction(transactionToSign.raw_txn, transactionAuthenticator).bcsToBytes();
  }

  // single signer raw transaction
  let transactionAuthenticator;
  if (accountAuthenticator instanceof AccountAuthenticatorEd25519) {
    transactionAuthenticator = new TransactionAuthenticatorEd25519(
      accountAuthenticator.public_key,
      accountAuthenticator.signature,
    );
  } else if (
    accountAuthenticator instanceof AccountAuthenticatorSingleKey ||
    accountAuthenticator instanceof AccountAuthenticatorMultiKey
  ) {
    transactionAuthenticator = new TransactionAuthenticatorSingleSender(accountAuthenticator);
  } else if (accountAuthenticator instanceof AccountAuthenticatorNoAccountAuthenticator) {
    transactionAuthenticator = new TransactionAuthenticatorSingleSender(accountAuthenticator);
  } else {
    throw new Error("Invalid public key");
  }
  return new SignedTransaction(transaction.rawTransaction, transactionAuthenticator).bcsToBytes();
}
<<<<<<< HEAD
/**
 * @group Implementation
 * @category Transactions
 */
export function getAuthenticatorForSimulation(publicKey: PublicKey) {
=======

export function getAuthenticatorForSimulation(publicKey?: PublicKey) {
  if (!publicKey) {
    return new AccountAuthenticatorNoAccountAuthenticator();
  }

>>>>>>> e0ddd43e
  // Wrap the public key types below with AnyPublicKey as they are only support through single sender.
  // Learn more about AnyPublicKey here - https://github.com/aptos-foundation/AIPs/blob/main/aips/aip-55.md
  const convertToAnyPublicKey =
    KeylessPublicKey.isInstance(publicKey) ||
    FederatedKeylessPublicKey.isInstance(publicKey) ||
    Secp256k1PublicKey.isInstance(publicKey);
  const accountPublicKey = convertToAnyPublicKey ? new AnyPublicKey(publicKey) : publicKey;

  // No need to for the signature to be matching in scheme. All that matters for simulations is that it's not valid
  const invalidSignature = new Ed25519Signature(new Uint8Array(64));

  if (Ed25519PublicKey.isInstance(accountPublicKey)) {
    return new AccountAuthenticatorEd25519(accountPublicKey, invalidSignature);
  }

  if (AnyPublicKey.isInstance(accountPublicKey)) {
    if (KeylessPublicKey.isInstance(accountPublicKey.publicKey)) {
      return new AccountAuthenticatorSingleKey(
        accountPublicKey,
        new AnySignature(KeylessSignature.getSimulationSignature()),
      );
    }
    return new AccountAuthenticatorSingleKey(accountPublicKey, new AnySignature(invalidSignature));
  }

  if (MultiKey.isInstance(accountPublicKey)) {
    return new AccountAuthenticatorMultiKey(
      accountPublicKey,
      new MultiKeySignature({
        signatures: accountPublicKey.publicKeys.map(() => new AnySignature(invalidSignature)),
        bitmap: accountPublicKey.createBitmap({
          bits: Array(accountPublicKey.publicKeys.length)
            .fill(0)
            .map((_, i) => i),
        }),
      }),
    );
  }

  throw new Error("Unsupported PublicKey used for simulations");
}

/**
 * Generate a signed transaction ready for submission to the blockchain.
 * This function prepares the transaction by authenticating the sender and any additional signers based on the provided arguments.
 *
 * @param args - The input data required to generate the signed transaction.
 * @param args.transaction - An Aptos transaction type containing the details of the transaction.
 * @param args.senderAuthenticator - The account authenticator of the transaction sender.
 * @param args.feePayerAuthenticator - The authenticator for the fee payer, required if the transaction has a fee payer address.
 * @param args.additionalSignersAuthenticators - Optional authenticators for additional signers in a multi-signer transaction.
 *
 * @returns A Uint8Array representing the signed transaction in bytes.
 *
 * @throws Error if the feePayerAuthenticator is not provided for a fee payer transaction.
 * @throws Error if additionalSignersAuthenticators are not provided for a multi-signer transaction.
 * @group Implementation
 * @category Transactions
 */
export function generateSignedTransaction(args: InputSubmitTransactionData): Uint8Array {
  const { transaction, feePayerAuthenticator, additionalSignersAuthenticators } = args;
  const senderAuthenticator = normalizeBundle(AccountAuthenticator, args.senderAuthenticator);

  let txnAuthenticator: TransactionAuthenticator;
  if (transaction.feePayerAddress) {
    if (!feePayerAuthenticator) {
      throw new Error("Must provide a feePayerAuthenticator argument to generate a signed fee payer transaction");
    }
    txnAuthenticator = new TransactionAuthenticatorFeePayer(
      senderAuthenticator,
      transaction.secondarySignerAddresses ?? [],
      additionalSignersAuthenticators ?? [],
      {
        address: transaction.feePayerAddress,
        authenticator: feePayerAuthenticator,
      },
    );
  } else if (transaction.secondarySignerAddresses) {
    if (!additionalSignersAuthenticators) {
      throw new Error(
        "Must provide a additionalSignersAuthenticators argument to generate a signed multi agent transaction",
      );
    }
    txnAuthenticator = new TransactionAuthenticatorMultiAgent(
      senderAuthenticator,
      transaction.secondarySignerAddresses,
      additionalSignersAuthenticators,
    );
  } else if (senderAuthenticator instanceof AccountAuthenticatorEd25519) {
    txnAuthenticator = new TransactionAuthenticatorEd25519(
      senderAuthenticator.public_key,
      senderAuthenticator.signature,
    );
  } else {
    txnAuthenticator = new TransactionAuthenticatorSingleSender(senderAuthenticator);
  }

  return new SignedTransaction(transaction.rawTransaction, txnAuthenticator).bcsToBytes();
}

/**
 * Hashes the set of values using a SHA-3 256 hash algorithm.
 * @param input - An array of UTF-8 strings or Uint8Array byte arrays to be hashed.
 * @group Implementation
 * @category Transactions
 */
export function hashValues(input: (Uint8Array | string)[]): Uint8Array {
  const hash = sha3Hash.create();
  for (const item of input) {
    hash.update(item);
  }
  return hash.digest();
}

/**
 * The domain separated prefix for hashing transactions
 * @group Implementation
 * @category Transactions
 */
const TRANSACTION_PREFIX = hashValues(["APTOS::Transaction"]);

/**
 * Generates a user transaction hash for the provided transaction payload, which must already have an authenticator.
 * This function helps ensure the integrity and uniqueness of the transaction by producing a hash based on the signed transaction data.
 *
 * @param args - The input data required to submit the transaction.
 * @param args.authenticator - The authenticator for the transaction.
 * @param args.payload - The payload containing the transaction details.
 * @param args.sender - The address of the sender initiating the transaction.
 * @param args.sequenceNumber - The sequence number of the transaction for the sender.
 * @group Implementation
 * @category Transactions
 */
export function generateUserTransactionHash(args: InputSubmitTransactionData): string {
  const signedTransaction = generateSignedTransaction(args);

  // Transaction signature is defined as, the domain separated prefix based on struct (Transaction)
  // Then followed by the type of the transaction for the enum, UserTransaction is 0
  // Then followed by BCS encoded bytes of the signed transaction
  return new Hex(hashValues([TRANSACTION_PREFIX, new Uint8Array([0]), signedTransaction])).toString();
}

/**
 * Fetches and caches ABIs while allowing for pass-through on provided ABIs.
 *
 * @param key - A unique identifier for the cached ABI.
 * @param moduleAddress - The address of the module from which to fetch the ABI.
 * @param moduleName - The name of the module containing the function.
 * @param functionName - The name of the function whose ABI is being fetched.
 * @param aptosConfig - Configuration settings for Aptos.
 * @param abi - An optional ABI to use if already available.
 * @param fetch - A function to fetch the ABI if it is not provided.
 * @group Implementation
 * @category Transactions
 */
async function fetchAbi<T extends FunctionABI>({
  key,
  moduleAddress,
  moduleName,
  functionName,
  aptosConfig,
  abi,
  fetch,
}: {
  key: string;
  moduleAddress: string;
  moduleName: string;
  functionName: string;
  aptosConfig: AptosConfig;
  abi?: T;
  fetch: (moduleAddress: string, moduleName: string, functionName: string, aptosConfig: AptosConfig) => Promise<T>;
}): Promise<T> {
  if (abi !== undefined) {
    return abi;
  }

  // We fetch the entry function ABI, and then pretend that we already had the ABI
  return memoizeAsync(
    async () => fetch(moduleAddress, moduleName, functionName, aptosConfig),
    `${key}-${aptosConfig.network}-${moduleAddress}-${moduleName}-${functionName}`,
    1000 * 60 * 5, // 5 minutes
  )();
}<|MERGE_RESOLUTION|>--- conflicted
+++ resolved
@@ -596,20 +596,16 @@
   }
   return new SignedTransaction(transaction.rawTransaction, transactionAuthenticator).bcsToBytes();
 }
-<<<<<<< HEAD
-/**
- * @group Implementation
- * @category Transactions
- */
-export function getAuthenticatorForSimulation(publicKey: PublicKey) {
-=======
-
+
+/**
+ * @group Implementation
+ * @category Transactions
+ */
 export function getAuthenticatorForSimulation(publicKey?: PublicKey) {
   if (!publicKey) {
     return new AccountAuthenticatorNoAccountAuthenticator();
   }
 
->>>>>>> e0ddd43e
   // Wrap the public key types below with AnyPublicKey as they are only support through single sender.
   // Learn more about AnyPublicKey here - https://github.com/aptos-foundation/AIPs/blob/main/aips/aip-55.md
   const convertToAnyPublicKey =
