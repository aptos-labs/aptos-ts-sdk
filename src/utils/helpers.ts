// Copyright © Aptos Foundation
// SPDX-License-Identifier: Apache-2.0

import { decode } from "js-base64";
import { MoveStructId } from "../types";

/**
 * Sleep for the specified amount of time in milliseconds.
 * This function can be used to introduce delays in asynchronous operations.
 *
 * @param timeMs - The time in milliseconds to sleep.
 * @group Implementation
 * @category Utils
 */
export async function sleep(timeMs: number): Promise<null> {
  return new Promise((resolve) => {
    setTimeout(resolve, timeMs);
  });
}
<<<<<<< HEAD
/**
 * @group Implementation
 * @category Utils
 */
=======

/**
 * Get the error message from an unknown error.
 *
 * @param error The error to get the message from
 * @returns The error message
 */
export function getErrorMessage(error: unknown): string {
  return error instanceof Error ? error.message : String(error);
}

>>>>>>> a3012683
export const nowInSeconds = () => Math.floor(Date.now() / 1000);

/**
 * Floors the given timestamp to the nearest whole hour.
 * This function is useful for normalizing timestamps to hourly intervals.
 *
 * @param timestampInSeconds - The timestamp in seconds to be floored.
 * @group Implementation
 * @category Utils
 */
export function floorToWholeHour(timestampInSeconds: number): number {
  const date = new Date(timestampInSeconds * 1000);
  // Reset minutes and seconds to zero
  date.setMinutes(0);
  date.setSeconds(0);
  date.setMilliseconds(0);
  return Math.floor(date.getTime() / 1000);
}

/**
 * Decodes a base64 URL-encoded string into its original form.
 * This function is useful for converting base64 URL-encoded data back to a readable format.
 *
 * @param base64Url - The base64 URL-encoded string to decode.
 * @returns The decoded string.
 * @group Implementation
 * @category Utils
 */
export function base64UrlDecode(base64Url: string): string {
  // Replace base64url-specific characters
  const base64 = base64Url.replace(/-/g, "+").replace(/_/g, "/");
  // Pad the string with '=' characters if needed
  const paddedBase64 = base64 + "==".substring(0, (3 - (base64.length % 3)) % 3);
  const decodedString = decode(paddedBase64);
  return decodedString;
}

/**
 * Amount is represented in the smallest unit format on chain, this function converts
 * a human-readable amount format to the smallest unit format
 * @example
 * human-readable amount format: 500
 * on chain amount format when decimal is 8: 50000000000
 *
 * @param value The value in human-readable format
 * @param decimal The token decimal
 * @returns The value in the smallest units
 * @group Implementation
 * @category Utils
 */
export const convertAmountFromHumanReadableToOnChain = (value: number, decimal: number) => value * 10 ** decimal;

/**
 * Amount is represented in the smallest unit format on chain, this function converts
 * the smallest unit format to a human-readable amount format
 * @example
 * human-readable amount format: 500
 * on chain amount format when decimal is 8: 50000000000
 *
 * @param value The value in human-readable format
 * @param decimal The token decimal
 * @returns The value in the smallest units
 * @group Implementation
 * @category Utils
 */
export const convertAmountFromOnChainToHumanReadable = (value: number, decimal: number) => value / 10 ** decimal;

/**
 * Convert a hex string to an ascii string with the `0x` prefix.
 *
 * `0x6170746f735f636f696e` --> `aptos_coin`
 *
 * @param hex The hex string to convert (e.g. `0x6170746f735f636f696e`)
 * @returns The ascii string
 * @group Implementation
 * @category Utils
 */
const hexToAscii = (hex: string) => {
  let str = "";
  for (let n = 2; n < hex.length; n += 2) {
    str += String.fromCharCode(parseInt(hex.substring(n, n + 2), 16));
  }
  return str;
};

/**
 * Convert an encoded struct to a MoveStructId.
 *
 * @example
 * const structObj = {
 *   account_address: "0x1",
 *   module_name: "0x6170746f735f636f696e",
 *   struct_name: "0x4170746f73436f696e",
 * };
 * // structId is "0x1::aptos_coin::AptosCoin"
 * const structId = parseEncodedStruct(structObj);
 *
 * @param structObj The struct with account_address, module_name, and struct_name properties
 * @returns The MoveStructId
 * @group Implementation
 * @category Utils
 */
export const parseEncodedStruct = (structObj: {
  account_address: string;
  module_name: string;
  struct_name: string;
}): MoveStructId => {
  // eslint-disable-next-line @typescript-eslint/naming-convention
  const { account_address, module_name, struct_name } = structObj;
  const moduleName = hexToAscii(module_name);
  const structName = hexToAscii(struct_name);
  return `${account_address}::${moduleName}::${structName}`;
};

/**
 * Determines whether the given object is an encoded struct type with the following properties:
 * - account_address: string
 * - module_name: string
 * - struct_name: string
 *
 * @param structObj The object to check
 * @returns Whether the object is an encoded struct type
 * @group Implementation
 * @category Utils
 */
export const isEncodedStruct = (
  structObj: any,
): structObj is {
  account_address: string;
  module_name: string;
  struct_name: string;
} =>
  typeof structObj === "object" &&
  !Array.isArray(structObj) &&
  structObj !== null &&
  "account_address" in structObj &&
  "module_name" in structObj &&
  "struct_name" in structObj &&
  typeof structObj.account_address === "string" &&
  typeof structObj.module_name === "string" &&
  typeof structObj.struct_name === "string";<|MERGE_RESOLUTION|>--- conflicted
+++ resolved
@@ -17,24 +17,23 @@
     setTimeout(resolve, timeMs);
   });
 }
-<<<<<<< HEAD
-/**
- * @group Implementation
- * @category Utils
- */
-=======
 
 /**
  * Get the error message from an unknown error.
  *
  * @param error The error to get the message from
  * @returns The error message
+ * @group Implementation
+ * @category Utils
  */
 export function getErrorMessage(error: unknown): string {
   return error instanceof Error ? error.message : String(error);
 }
 
->>>>>>> a3012683
+/**
+ * @group Implementation
+ * @category Utils
+ */
 export const nowInSeconds = () => Math.floor(Date.now() / 1000);
 
 /**
