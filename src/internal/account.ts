--- conflicted
+++ resolved
@@ -35,8 +35,7 @@
   WhereArg,
 } from "../types";
 import { AccountAddress, AccountAddressInput } from "../core/accountAddress";
-<<<<<<< HEAD
-import { Account } from "../account";
+import { Account, Ed25519Account, MultiEd25519Account } from "../account";
 import {
   AbstractMultiKey,
   AccountPublicKey,
@@ -50,10 +49,6 @@
   PublicKey,
   Secp256k1PublicKey,
 } from "../core/crypto";
-=======
-import { Account, Ed25519Account, MultiEd25519Account } from "../account";
-import { AnyPublicKey, Ed25519PublicKey, PrivateKey } from "../core/crypto";
->>>>>>> eb8fc97a
 import { queryIndexer } from "./general";
 import { getModules as getModulesUtil, getModule as getModuleUtil, getInfo as getInfoUtil } from "./utils";
 import {
@@ -82,25 +77,17 @@
   GetAuthKeysForPublicKey,
   GetAccountAddressesForAuthKey,
 } from "../types/generated/queries";
-<<<<<<< HEAD
-import { memoizeAsync } from "../utils/memoize";
 import { Secp256k1PrivateKey, AuthenticationKey, Ed25519PrivateKey, createObjectAddress, Hex } from "../core";
-=======
-import { Secp256k1PrivateKey, AuthenticationKey, Ed25519PrivateKey, createObjectAddress } from "../core";
->>>>>>> eb8fc97a
 import { CurrentFungibleAssetBalancesBoolExp } from "../types/generated/types";
 import { getTableItem } from "./table";
 import { APTOS_COIN } from "../utils";
 import { AptosApiError } from "../errors";
-<<<<<<< HEAD
 import { Deserializer } from "../bcs";
 import { getTransactionByVersion } from "./transaction";
-=======
 import { signAndSubmitTransaction, generateTransaction } from "./transactionSubmission";
 import { EntryFunctionABI, RotationProofChallenge, TypeTagU8, TypeTagVector } from "../transactions";
 import { U8, MoveVector } from "../bcs";
 import { waitForTransaction } from "./transaction";
->>>>>>> eb8fc97a
 
 /**
  * Retrieves account information for a specified account address.
@@ -806,7 +793,197 @@
   }
 }
 
-<<<<<<< HEAD
+const rotateAuthKeyAbi: EntryFunctionABI = {
+  typeParameters: [],
+  parameters: [
+    new TypeTagU8(),
+    TypeTagVector.u8(),
+    new TypeTagU8(),
+    TypeTagVector.u8(),
+    TypeTagVector.u8(),
+    TypeTagVector.u8(),
+  ],
+};
+
+/**
+ * Rotates the authentication key for a given account.
+ *
+ * @param args - The arguments for rotating the authentication key.
+ * @param args.aptosConfig - The configuration settings for the Aptos network.
+ * @param args.fromAccount - The account from which the authentication key will be rotated.
+ * @param args.toAccount - (Optional) The target account to rotate to. Required if not using toNewPrivateKey or toAuthKey.
+ * @param args.toNewPrivateKey - (Optional) The new private key to rotate to. Required if not using toAccount or toAuthKey.
+ * @param args.toAuthKey - (Optional) The new authentication key to rotate to. Can only be used with dangerouslySkipVerification=true.
+ * @param args.dangerouslySkipVerification - (Optional) If true, skips verification steps after rotation. Required when using toAuthKey.
+ *
+ * @remarks
+ * This function supports three modes of rotation:
+ * 1. Using a target Account object (toAccount)
+ * 2. Using a new private key (toNewPrivateKey)
+ * 3. Using a raw authentication key (toAuthKey) - requires dangerouslySkipVerification=true
+ *
+ * When not using dangerouslySkipVerification, the function performs additional safety checks and account setup.
+ *
+ * If the new key is a multi key, skipping verification is dangerous because verification will publish the public key onchain and
+ * prevent users from being locked out of the account from loss of knowledge of one of the public keys.
+ *
+ * @returns A promise that resolves to the pending transaction response.
+ * @throws Error if the rotation fails or verification fails.
+ *
+ * @group Implementation
+ */
+export async function rotateAuthKey(
+  args: {
+    aptosConfig: AptosConfig;
+    fromAccount: Account;
+  } & (
+    | { toAccount: Account; dangerouslySkipVerification?: never }
+    | { toNewPrivateKey: Ed25519PrivateKey; dangerouslySkipVerification?: never }
+    | { toAuthKey: AuthenticationKey; dangerouslySkipVerification: true }
+  ),
+): Promise<PendingTransactionResponse> {
+  const { aptosConfig, fromAccount, dangerouslySkipVerification } = args;
+  if ("toNewPrivateKey" in args) {
+    return rotateAuthKeyWithChallenge({
+      aptosConfig,
+      fromAccount,
+      toNewPrivateKey: args.toNewPrivateKey,
+    });
+  }
+  let authKey: AuthenticationKey;
+  if ("toAccount" in args) {
+    if (args.toAccount instanceof Ed25519Account) {
+      return rotateAuthKeyWithChallenge({ aptosConfig, fromAccount, toNewPrivateKey: args.toAccount.privateKey });
+    }
+    if (args.toAccount instanceof MultiEd25519Account) {
+      return rotateAuthKeyWithChallenge({ aptosConfig, fromAccount, toAccount: args.toAccount });
+    }
+    authKey = args.toAccount.publicKey.authKey();
+  } else if ("toAuthKey" in args) {
+    authKey = args.toAuthKey;
+  } else {
+    throw new Error("Invalid arguments");
+  }
+
+  const pendingTxn = await rotateAuthKeyUnverified({
+    aptosConfig,
+    fromAccount,
+    toAuthKey: authKey,
+  });
+
+  if (dangerouslySkipVerification === true) {
+    return pendingTxn;
+  }
+
+  const rotateAuthKeyTxnResponse = await waitForTransaction({
+    aptosConfig,
+    transactionHash: pendingTxn.hash,
+  });
+  if (!rotateAuthKeyTxnResponse.success) {
+    throw new Error(`Failed to rotate authentication key - ${rotateAuthKeyTxnResponse}`);
+  }
+
+  // Verify the rotation by setting the originating address to the new account.
+  // This verifies the rotation even if the transaction payload fails to execute successfully.
+  const verificationTxn = await generateTransaction({
+    aptosConfig,
+    sender: fromAccount.accountAddress,
+    data: {
+      function: "0x1::account::set_originating_address",
+      functionArguments: [],
+    },
+  });
+
+  return signAndSubmitTransaction({
+    aptosConfig,
+    signer: args.toAccount, // Use the new account to sign
+    transaction: verificationTxn,
+  });
+}
+
+async function rotateAuthKeyWithChallenge(
+  args: {
+    aptosConfig: AptosConfig;
+    fromAccount: Account;
+  } & ({ toNewPrivateKey: Ed25519PrivateKey } | { toAccount: MultiEd25519Account }),
+): Promise<PendingTransactionResponse> {
+  const { aptosConfig, fromAccount } = args;
+  const accountInfo = await getInfo({
+    aptosConfig,
+    accountAddress: fromAccount.accountAddress,
+  });
+
+  let newAccount: Account;
+  if ("toNewPrivateKey" in args) {
+    newAccount = Account.fromPrivateKey({ privateKey: args.toNewPrivateKey, legacy: true });
+  } else {
+    newAccount = args.toAccount;
+  }
+
+  const challenge = new RotationProofChallenge({
+    sequenceNumber: BigInt(accountInfo.sequence_number),
+    originator: fromAccount.accountAddress,
+    currentAuthKey: AccountAddress.from(accountInfo.authentication_key),
+    newPublicKey: newAccount.publicKey,
+  });
+
+  // Sign the challenge
+  const challengeHex = challenge.bcsToBytes();
+  const proofSignedByCurrentKey = fromAccount.sign(challengeHex);
+  const proofSignedByNewKey = newAccount.sign(challengeHex);
+
+  // Generate transaction
+  const rawTxn = await generateTransaction({
+    aptosConfig,
+    sender: fromAccount.accountAddress,
+    data: {
+      function: "0x1::account::rotate_authentication_key",
+      functionArguments: [
+        new U8(fromAccount.signingScheme), // from scheme
+        MoveVector.U8(fromAccount.publicKey.toUint8Array()),
+        new U8(newAccount.signingScheme), // to scheme
+        MoveVector.U8(newAccount.publicKey.toUint8Array()),
+        MoveVector.U8(proofSignedByCurrentKey.toUint8Array()),
+        MoveVector.U8(proofSignedByNewKey.toUint8Array()),
+      ],
+      abi: rotateAuthKeyAbi,
+    },
+  });
+  return signAndSubmitTransaction({
+    aptosConfig,
+    signer: fromAccount,
+    transaction: rawTxn,
+  });
+}
+
+const rotateAuthKeyUnverifiedAbi: EntryFunctionABI = {
+  typeParameters: [],
+  parameters: [TypeTagVector.u8()],
+};
+
+async function rotateAuthKeyUnverified(args: {
+  aptosConfig: AptosConfig;
+  fromAccount: Account;
+  toAuthKey: AuthenticationKey;
+}): Promise<PendingTransactionResponse> {
+  const { aptosConfig, fromAccount, toAuthKey } = args;
+  const authKey = toAuthKey;
+  const rawTxn = await generateTransaction({
+    aptosConfig,
+    sender: fromAccount.accountAddress,
+    data: {
+      function: "0x1::account::rotate_authentication_key_call",
+      functionArguments: [MoveVector.U8(authKey.toUint8Array())],
+      abi: rotateAuthKeyUnverifiedAbi,
+    },
+  });
+  return signAndSubmitTransaction({
+    aptosConfig,
+    signer: fromAccount,
+    transaction: rawTxn,
+  });
+}
+
 async function getMultiKeysForAuthenticationKeys(args: {
   aptosConfig: AptosConfig;
   authKeys: AuthenticationKey[];
@@ -1119,195 +1296,4 @@
   }
 
   return result[0].publicKey;
-=======
-const rotateAuthKeyAbi: EntryFunctionABI = {
-  typeParameters: [],
-  parameters: [
-    new TypeTagU8(),
-    TypeTagVector.u8(),
-    new TypeTagU8(),
-    TypeTagVector.u8(),
-    TypeTagVector.u8(),
-    TypeTagVector.u8(),
-  ],
-};
-
-/**
- * Rotates the authentication key for a given account.
- *
- * @param args - The arguments for rotating the authentication key.
- * @param args.aptosConfig - The configuration settings for the Aptos network.
- * @param args.fromAccount - The account from which the authentication key will be rotated.
- * @param args.toAccount - (Optional) The target account to rotate to. Required if not using toNewPrivateKey or toAuthKey.
- * @param args.toNewPrivateKey - (Optional) The new private key to rotate to. Required if not using toAccount or toAuthKey.
- * @param args.toAuthKey - (Optional) The new authentication key to rotate to. Can only be used with dangerouslySkipVerification=true.
- * @param args.dangerouslySkipVerification - (Optional) If true, skips verification steps after rotation. Required when using toAuthKey.
- *
- * @remarks
- * This function supports three modes of rotation:
- * 1. Using a target Account object (toAccount)
- * 2. Using a new private key (toNewPrivateKey)
- * 3. Using a raw authentication key (toAuthKey) - requires dangerouslySkipVerification=true
- *
- * When not using dangerouslySkipVerification, the function performs additional safety checks and account setup.
- *
- * If the new key is a multi key, skipping verification is dangerous because verification will publish the public key onchain and
- * prevent users from being locked out of the account from loss of knowledge of one of the public keys.
- *
- * @returns A promise that resolves to the pending transaction response.
- * @throws Error if the rotation fails or verification fails.
- *
- * @group Implementation
- */
-export async function rotateAuthKey(
-  args: {
-    aptosConfig: AptosConfig;
-    fromAccount: Account;
-  } & (
-    | { toAccount: Account; dangerouslySkipVerification?: never }
-    | { toNewPrivateKey: Ed25519PrivateKey; dangerouslySkipVerification?: never }
-    | { toAuthKey: AuthenticationKey; dangerouslySkipVerification: true }
-  ),
-): Promise<PendingTransactionResponse> {
-  const { aptosConfig, fromAccount, dangerouslySkipVerification } = args;
-  if ("toNewPrivateKey" in args) {
-    return rotateAuthKeyWithChallenge({
-      aptosConfig,
-      fromAccount,
-      toNewPrivateKey: args.toNewPrivateKey,
-    });
-  }
-  let authKey: AuthenticationKey;
-  if ("toAccount" in args) {
-    if (args.toAccount instanceof Ed25519Account) {
-      return rotateAuthKeyWithChallenge({ aptosConfig, fromAccount, toNewPrivateKey: args.toAccount.privateKey });
-    }
-    if (args.toAccount instanceof MultiEd25519Account) {
-      return rotateAuthKeyWithChallenge({ aptosConfig, fromAccount, toAccount: args.toAccount });
-    }
-    authKey = args.toAccount.publicKey.authKey();
-  } else if ("toAuthKey" in args) {
-    authKey = args.toAuthKey;
-  } else {
-    throw new Error("Invalid arguments");
-  }
-
-  const pendingTxn = await rotateAuthKeyUnverified({
-    aptosConfig,
-    fromAccount,
-    toAuthKey: authKey,
-  });
-
-  if (dangerouslySkipVerification === true) {
-    return pendingTxn;
-  }
-
-  const rotateAuthKeyTxnResponse = await waitForTransaction({
-    aptosConfig,
-    transactionHash: pendingTxn.hash,
-  });
-  if (!rotateAuthKeyTxnResponse.success) {
-    throw new Error(`Failed to rotate authentication key - ${rotateAuthKeyTxnResponse}`);
-  }
-
-  // Verify the rotation by setting the originating address to the new account.
-  // This verifies the rotation even if the transaction payload fails to execute successfully.
-  const verificationTxn = await generateTransaction({
-    aptosConfig,
-    sender: fromAccount.accountAddress,
-    data: {
-      function: "0x1::account::set_originating_address",
-      functionArguments: [],
-    },
-  });
-
-  return signAndSubmitTransaction({
-    aptosConfig,
-    signer: args.toAccount, // Use the new account to sign
-    transaction: verificationTxn,
-  });
-}
-
-async function rotateAuthKeyWithChallenge(
-  args: {
-    aptosConfig: AptosConfig;
-    fromAccount: Account;
-  } & ({ toNewPrivateKey: Ed25519PrivateKey } | { toAccount: MultiEd25519Account }),
-): Promise<PendingTransactionResponse> {
-  const { aptosConfig, fromAccount } = args;
-  const accountInfo = await getInfo({
-    aptosConfig,
-    accountAddress: fromAccount.accountAddress,
-  });
-
-  let newAccount: Account;
-  if ("toNewPrivateKey" in args) {
-    newAccount = Account.fromPrivateKey({ privateKey: args.toNewPrivateKey, legacy: true });
-  } else {
-    newAccount = args.toAccount;
-  }
-
-  const challenge = new RotationProofChallenge({
-    sequenceNumber: BigInt(accountInfo.sequence_number),
-    originator: fromAccount.accountAddress,
-    currentAuthKey: AccountAddress.from(accountInfo.authentication_key),
-    newPublicKey: newAccount.publicKey,
-  });
-
-  // Sign the challenge
-  const challengeHex = challenge.bcsToBytes();
-  const proofSignedByCurrentKey = fromAccount.sign(challengeHex);
-  const proofSignedByNewKey = newAccount.sign(challengeHex);
-
-  // Generate transaction
-  const rawTxn = await generateTransaction({
-    aptosConfig,
-    sender: fromAccount.accountAddress,
-    data: {
-      function: "0x1::account::rotate_authentication_key",
-      functionArguments: [
-        new U8(fromAccount.signingScheme), // from scheme
-        MoveVector.U8(fromAccount.publicKey.toUint8Array()),
-        new U8(newAccount.signingScheme), // to scheme
-        MoveVector.U8(newAccount.publicKey.toUint8Array()),
-        MoveVector.U8(proofSignedByCurrentKey.toUint8Array()),
-        MoveVector.U8(proofSignedByNewKey.toUint8Array()),
-      ],
-      abi: rotateAuthKeyAbi,
-    },
-  });
-  return signAndSubmitTransaction({
-    aptosConfig,
-    signer: fromAccount,
-    transaction: rawTxn,
-  });
-}
-
-const rotateAuthKeyUnverifiedAbi: EntryFunctionABI = {
-  typeParameters: [],
-  parameters: [TypeTagVector.u8()],
-};
-
-async function rotateAuthKeyUnverified(args: {
-  aptosConfig: AptosConfig;
-  fromAccount: Account;
-  toAuthKey: AuthenticationKey;
-}): Promise<PendingTransactionResponse> {
-  const { aptosConfig, fromAccount, toAuthKey } = args;
-  const authKey = toAuthKey;
-  const rawTxn = await generateTransaction({
-    aptosConfig,
-    sender: fromAccount.accountAddress,
-    data: {
-      function: "0x1::account::rotate_authentication_key_call",
-      functionArguments: [MoveVector.U8(authKey.toUint8Array())],
-      abi: rotateAuthKeyUnverifiedAbi,
-    },
-  });
-  return signAndSubmitTransaction({
-    aptosConfig,
-    signer: fromAccount,
-    transaction: rawTxn,
-  });
->>>>>>> eb8fc97a
 }