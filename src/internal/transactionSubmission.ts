--- conflicted
+++ resolved
@@ -352,15 +352,9 @@
 ): Promise<PendingTransactionResponse> {
   const { aptosConfig, signer, feePayer, transaction } = args;
   // If the signer contains a KeylessAccount, await proof fetching in case the proof
-<<<<<<< HEAD
-  // was fetched asyncronously.
-  if (isKeylessSigner(signer)) {
-    await signer.checkKeylessAccountValidity();
-=======
   // was fetched asynchronously.
   if (signer instanceof AbstractKeylessAccount || signer instanceof MultiKeyAccount) {
     await signer.waitForProofFetch();
->>>>>>> 9b003484
   }
   if (isKeylessSigner(feePayer)) {
     await feePayer.checkKeylessAccountValidity();
