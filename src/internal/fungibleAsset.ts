// Copyright © Aptos Foundation
// SPDX-License-Identifier: Apache-2.0

/**
 * This file contains the underlying implementations for exposed API surface in
 * the {@link api/fungible_asset}. By moving the methods out into a separate file,
 * other namespaces and processes can access these methods without depending on the entire
 * fungible_asset namespace and without having a dependency cycle error.
 */

import { AptosConfig } from "../api/aptosConfig";
import {
  AnyNumber,
  GetCurrentFungibleAssetBalancesResponse,
  GetFungibleAssetActivitiesResponse,
  GetFungibleAssetMetadataResponse,
  PaginationArgs,
  WhereArg,
} from "../types";
import { queryIndexer } from "./general";
import {
  GetCurrentFungibleAssetBalances,
  GetFungibleAssetActivities,
  GetFungibleAssetMetadata,
} from "../types/generated/queries";
import {
  GetCurrentFungibleAssetBalancesQuery,
  GetFungibleAssetActivitiesQuery,
  GetFungibleAssetMetadataQuery,
} from "../types/generated/operations";
import {
  CurrentFungibleAssetBalancesBoolExp,
  FungibleAssetActivitiesBoolExp,
  FungibleAssetMetadataBoolExp,
} from "../types/generated/types";
<<<<<<< HEAD
import { AccountAddress } from "../core";
=======
import { Account, AccountAddressInput } from "../core";
>>>>>>> f8101007
import {
  EntryFunctionABI,
  InputGenerateTransactionOptions,
  parseTypeTag,
  TypeTagAddress,
  TypeTagU64,
} from "../transactions";
import { generateTransaction } from "./transactionSubmission";
import { Account } from "../account";
import { SimpleTransaction } from "../transactions/instances/simpleTransaction";

export async function getFungibleAssetMetadata(args: {
  aptosConfig: AptosConfig;
  options?: PaginationArgs & WhereArg<FungibleAssetMetadataBoolExp>;
}): Promise<GetFungibleAssetMetadataResponse> {
  const { aptosConfig, options } = args;

  const graphqlQuery = {
    query: GetFungibleAssetMetadata,
    variables: {
      where_condition: options?.where,
      limit: options?.limit,
      offset: options?.offset,
    },
  };

  const data = await queryIndexer<GetFungibleAssetMetadataQuery>({
    aptosConfig,
    query: graphqlQuery,
    originMethod: "getFungibleAssetMetadata",
  });

  return data.fungible_asset_metadata;
}

export async function getFungibleAssetActivities(args: {
  aptosConfig: AptosConfig;
  options?: PaginationArgs & WhereArg<FungibleAssetActivitiesBoolExp>;
}): Promise<GetFungibleAssetActivitiesResponse> {
  const { aptosConfig, options } = args;

  const graphqlQuery = {
    query: GetFungibleAssetActivities,
    variables: {
      where_condition: options?.where,
      limit: options?.limit,
      offset: options?.offset,
    },
  };

  const data = await queryIndexer<GetFungibleAssetActivitiesQuery>({
    aptosConfig,
    query: graphqlQuery,
    originMethod: "getFungibleAssetActivities",
  });

  return data.fungible_asset_activities;
}

export async function getCurrentFungibleAssetBalances(args: {
  aptosConfig: AptosConfig;
  options?: PaginationArgs & WhereArg<CurrentFungibleAssetBalancesBoolExp>;
}): Promise<GetCurrentFungibleAssetBalancesResponse> {
  const { aptosConfig, options } = args;

  const graphqlQuery = {
    query: GetCurrentFungibleAssetBalances,
    variables: {
      where_condition: options?.where,
      limit: options?.limit,
      offset: options?.offset,
    },
  };

  const data = await queryIndexer<GetCurrentFungibleAssetBalancesQuery>({
    aptosConfig,
    query: graphqlQuery,
    originMethod: "getCurrentFungibleAssetBalances",
  });

  return data.current_fungible_asset_balances;
}

const faTransferAbi: EntryFunctionABI = {
  typeParameters: [],
  parameters: [parseTypeTag("0x1::object::Object"), new TypeTagAddress(), new TypeTagU64()],
};

export async function transferFungibleAsset(args: {
  aptosConfig: AptosConfig;
  sender: Account;
  fungibleAssetMetadataAddress: AccountAddressInput;
  recipient: AccountAddressInput;
  amount: AnyNumber;
  options?: InputGenerateTransactionOptions;
}): Promise<SimpleTransaction> {
  const { aptosConfig, sender, fungibleAssetMetadataAddress, recipient, amount, options } = args;
  return generateTransaction({
    aptosConfig,
    sender: sender.accountAddress,
    data: {
      function: "0x1::primary_fungible_store::transfer",
      typeArguments: ["0x1::fungible_asset::Metadata"],
      functionArguments: [fungibleAssetMetadataAddress, recipient, amount],
      abi: faTransferAbi,
    },
    options,
  });
}<|MERGE_RESOLUTION|>--- conflicted
+++ resolved
@@ -33,11 +33,7 @@
   FungibleAssetActivitiesBoolExp,
   FungibleAssetMetadataBoolExp,
 } from "../types/generated/types";
-<<<<<<< HEAD
-import { AccountAddress } from "../core";
-=======
-import { Account, AccountAddressInput } from "../core";
->>>>>>> f8101007
+import { AccountAddressInput } from "../core";
 import {
   EntryFunctionABI,
   InputGenerateTransactionOptions,
